apiVersion : kyverno.io/v1alpha1
kind : Policy
metadata :
  name : policy-endpoints
spec :
  rules:
<<<<<<< HEAD
    - name: "rule"
=======
    - name: pEP
>>>>>>> 63ab88b6
      resource:
        kinds : 
        - Endpoints
        selector:
          matchLabels:
            label : test
      mutate:
        patches:
          - path : "/subsets/0/ports/0/port"
            op : replace
            value: 9663
          - path : "/subsets/0"
            op: add
            value:
              addresses:
              - ip: "192.168.10.172"
              ports:
              - name: load-balancer-connection
                port: 80
                protocol: UDP
      validate:
        message: "This resource has wrong IP"
        pattern:
          subsets:
          - addresses:
            - ip: "192.168.10.171|192.168.10.172"<|MERGE_RESOLUTION|>--- conflicted
+++ resolved
@@ -4,11 +4,7 @@
   name : policy-endpoints
 spec :
   rules:
-<<<<<<< HEAD
-    - name: "rule"
-=======
     - name: pEP
->>>>>>> 63ab88b6
       resource:
         kinds : 
         - Endpoints
