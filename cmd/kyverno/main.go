--- conflicted
+++ resolved
@@ -150,30 +150,6 @@
 		glog.Fatalf("error creating policy controller: %v\n", err)
 	}
 
-<<<<<<< HEAD
-	// POLICY VIOLATION CONTROLLER
-	// policy violation cleanup if the corresponding resource is deleted
-	// status: lastUpdatTime
-	pvc, err := policyviolation.NewPolicyViolationController(
-		client,
-		pclient,
-		pInformer.Kyverno().V1().ClusterPolicies(),
-		pInformer.Kyverno().V1().ClusterPolicyViolations())
-	if err != nil {
-		glog.Fatalf("error creating cluster policy violation controller: %v\n", err)
-	}
-
-	nspvc, err := policyviolation.NewNamespacedPolicyViolationController(
-		client,
-		pclient,
-		pInformer.Kyverno().V1().ClusterPolicies(),
-		pInformer.Kyverno().V1().PolicyViolations())
-	if err != nil {
-		glog.Fatalf("error creating namespaced policy violation controller: %v\n", err)
-	}
-
-=======
->>>>>>> 4c55fe00
 	// GENERATE CONTROLLER
 	// - watches for Namespace resource and generates resource based on the policy generate rule
 	nsc := namespace.NewNamespaceController(
