package client

import (
	"fmt"
	"log"
	"os"
	"time"

	types "github.com/nirmata/kyverno/pkg/apis/policy/v1alpha1"
	"github.com/nirmata/kyverno/pkg/config"
	apps "k8s.io/api/apps/v1"
	certificates "k8s.io/api/certificates/v1beta1"
	v1 "k8s.io/api/core/v1"
	meta "k8s.io/apimachinery/pkg/apis/meta/v1"
	"k8s.io/apimachinery/pkg/apis/meta/v1/unstructured"
	"k8s.io/apimachinery/pkg/runtime"
	"k8s.io/apimachinery/pkg/runtime/schema"
	utilruntime "k8s.io/apimachinery/pkg/util/runtime"
	"k8s.io/client-go/discovery"
	"k8s.io/client-go/discovery/cached/memory"
	"k8s.io/client-go/dynamic"
	"k8s.io/client-go/kubernetes"
	csrtype "k8s.io/client-go/kubernetes/typed/certificates/v1beta1"
	event "k8s.io/client-go/kubernetes/typed/core/v1"
	"k8s.io/client-go/rest"
)

type Client struct {
	client       dynamic.Interface
	cachedClient discovery.CachedDiscoveryInterface
	logger       *log.Logger
	clientConfig *rest.Config
	kclient      *kubernetes.Clientset
}

func NewClient(config *rest.Config, logger *log.Logger) (*Client, error) {
	client, err := dynamic.NewForConfig(config)
	if err != nil {
		return nil, err
	}

	if logger == nil {
		logger = log.New(os.Stdout, "Client : ", log.LstdFlags)
	}

	kclient, err := kubernetes.NewForConfig(config)
	if err != nil {
		return nil, err
	}

	return &Client{
		logger:       logger,
		client:       client,
		clientConfig: config,
		kclient:      kclient,
		cachedClient: memory.NewMemCacheClient(kclient.Discovery()),
	}, nil
}

func (c *Client) GetKubePolicyDeployment() (*apps.Deployment, error) {
	kubePolicyDeployment, err := c.GetResource("deployments", config.KubePolicyNamespace, config.KubePolicyDeploymentName)
	if err != nil {
		return nil, err
	}
	deploy := apps.Deployment{}
	if err = runtime.DefaultUnstructuredConverter.FromUnstructured(kubePolicyDeployment.UnstructuredContent(), &deploy); err != nil {
		return nil, err
	}
	return &deploy, nil
}

//TODO: can we use dynamic client to fetch the typed interface
// or generate a kube client value to access the interface
//GetEventsInterface provides typed interface for events
func (c *Client) GetEventsInterface() (event.EventInterface, error) {
	return c.kclient.CoreV1().Events(""), nil
}

func (c *Client) GetCSRInterface() (csrtype.CertificateSigningRequestInterface, error) {
	return c.kclient.CertificatesV1beta1().CertificateSigningRequests(), nil
}

func (c *Client) getInterface(resource string) dynamic.NamespaceableResourceInterface {
	return c.client.Resource(c.getGroupVersionMapper(resource))
}

func (c *Client) getResourceInterface(resource string, namespace string) dynamic.ResourceInterface {
	// Get the resource interface
	namespaceableInterface := c.getInterface(resource)
	// Get the namespacable interface
	var resourceInteface dynamic.ResourceInterface
	if namespace != "" {
		resourceInteface = namespaceableInterface.Namespace(namespace)
	} else {
		resourceInteface = namespaceableInterface
	}
	return resourceInteface
}

// Keep this a stateful as the resource list will be based on the kubernetes version we connect to
func (c *Client) getGroupVersionMapper(resource string) schema.GroupVersionResource {
	//TODO: add checks to see if the resource is supported
	//TODO: build the resource list dynamically( by querying the registered resources)
	//TODO: the error scenarios
	return c.getGVR(resource)
}

// GetResource returns the resource in unstructured/json format
func (c *Client) GetResource(resource string, namespace string, name string) (*unstructured.Unstructured, error) {
	return c.getResourceInterface(resource, namespace).Get(name, meta.GetOptions{})
}

// ListResource returns the list of resources in unstructured/json format
// Access items using []Items
func (c *Client) ListResource(resource string, namespace string) (*unstructured.UnstructuredList, error) {
	return c.getResourceInterface(resource, namespace).List(meta.ListOptions{})
}

func (c *Client) DeleteResouce(resource string, namespace string, name string) error {
	return c.getResourceInterface(resource, namespace).Delete(name, &meta.DeleteOptions{})

}

// CreateResource creates object for the specified resource/namespace
func (c *Client) CreateResource(resource string, namespace string, obj interface{}) (*unstructured.Unstructured, error) {
	// convert typed to unstructured obj
	if unstructuredObj := convertToUnstructured(obj); unstructuredObj != nil {
		return c.getResourceInterface(resource, namespace).Create(unstructuredObj, meta.CreateOptions{})
	}
	return nil, fmt.Errorf("Unable to create resource ")
}

// UpdateResource updates object for the specified resource/namespace
func (c *Client) UpdateResource(resource string, namespace string, obj interface{}) (*unstructured.Unstructured, error) {
	// convert typed to unstructured obj
	if unstructuredObj := convertToUnstructured(obj); unstructuredObj != nil {
		return c.getResourceInterface(resource, namespace).Update(unstructuredObj, meta.UpdateOptions{})
	}
	return nil, fmt.Errorf("Unable to update resource ")
}

// UpdateStatusResource updates the resource "status" subresource
func (c *Client) UpdateStatusResource(resource string, namespace string, obj interface{}) (*unstructured.Unstructured, error) {
	// convert typed to unstructured obj
	if unstructuredObj := convertToUnstructured(obj); unstructuredObj != nil {
		return c.getResourceInterface(resource, namespace).UpdateStatus(unstructuredObj, meta.UpdateOptions{})
	}
	return nil, fmt.Errorf("Unable to update resource ")
}

func convertToUnstructured(obj interface{}) *unstructured.Unstructured {
	unstructuredObj, err := runtime.DefaultUnstructuredConverter.ToUnstructured(&obj)
	if err != nil {
		utilruntime.HandleError(fmt.Errorf("Unable to convert : %v", err))
		return nil
	}
	return &unstructured.Unstructured{Object: unstructuredObj}
}

//ConvertToRuntimeObject converts unstructed to runtime.Object runtime instance
func ConvertToRuntimeObject(obj *unstructured.Unstructured) (*runtime.Object, error) {
	scheme := runtime.NewScheme()
	gvk := obj.GroupVersionKind()
	runtimeObj, err := scheme.New(gvk)
	if err != nil {
		return nil, err
	}
	if err = runtime.DefaultUnstructuredConverter.FromUnstructured(obj.UnstructuredContent(), &runtimeObj); err != nil {
		return nil, err
	}
	return &runtimeObj, nil
}

//TODO: make this generic for all resource type
//GenerateSecret to generate secrets

func (c *Client) GenerateSecret(generator types.Generation, namespace string) error {
	c.logger.Printf("Preparing to create secret %s/%s", namespace, generator.Name)
	secret := v1.Secret{}

	//	if generator.CopyFrom != nil {
	c.logger.Printf("Copying data from secret %s/%s", generator.CopyFrom.Namespace, generator.CopyFrom.Name)
	// Get configMap resource
	unstrSecret, err := c.GetResource(Secrets, generator.CopyFrom.Namespace, generator.CopyFrom.Name)
	if err != nil {
		return err
	}
	// typed object
	secret, err = convertToSecret(unstrSecret)
	if err != nil {
		return err
	}
	//	}

	secret.ObjectMeta = meta.ObjectMeta{
		Name:      generator.Name,
		Namespace: namespace,
	}

	// Copy data from generator to the new secret
	if generator.Data != nil {
		if secret.Data == nil {
			secret.Data = make(map[string][]byte)
		}

		for k, v := range generator.Data {
			secret.Data[k] = []byte(v)
		}
	}

	go c.createSecretAfterNamespaceIsCreated(secret, namespace)
	return nil
}

//TODO: make this generic for all resource type
//GenerateConfigMap to generate configMap
func (c *Client) GenerateConfigMap(generator types.Generation, namespace string) error {
	c.logger.Printf("Preparing to create configmap %s/%s", namespace, generator.Name)
	configMap := v1.ConfigMap{}

	//	if generator.CopyFrom != nil {
	c.logger.Printf("Copying data from configmap %s/%s", generator.CopyFrom.Namespace, generator.CopyFrom.Name)
	// Get configMap resource
	unstrConfigMap, err := c.GetResource(ConfigMaps, generator.CopyFrom.Namespace, generator.CopyFrom.Name)
	if err != nil {
		return err
	}
	// typed object
	configMap, err = convertToConfigMap(unstrConfigMap)
	if err != nil {
		return err
	}

	//	}
	configMap.ObjectMeta = meta.ObjectMeta{
		Name:      generator.Name,
		Namespace: namespace,
	}

	// Copy data from generator to the new configmap
	if generator.Data != nil {
		if configMap.Data == nil {
			configMap.Data = make(map[string]string)
		}

		for k, v := range generator.Data {
			configMap.Data[k] = v
		}
	}
	go c.createConfigMapAfterNamespaceIsCreated(configMap, namespace)
	return nil
}

func convertToConfigMap(obj *unstructured.Unstructured) (v1.ConfigMap, error) {
	configMap := v1.ConfigMap{}
	if err := runtime.DefaultUnstructuredConverter.FromUnstructured(obj.UnstructuredContent(), &configMap); err != nil {
		return configMap, err
	}
	return configMap, nil
}

func convertToSecret(obj *unstructured.Unstructured) (v1.Secret, error) {
	secret := v1.Secret{}
	if err := runtime.DefaultUnstructuredConverter.FromUnstructured(obj.UnstructuredContent(), &secret); err != nil {
		return secret, err
	}
	return secret, nil
}

func convertToCSR(obj *unstructured.Unstructured) (*certificates.CertificateSigningRequest, error) {
	csr := certificates.CertificateSigningRequest{}
	if err := runtime.DefaultUnstructuredConverter.FromUnstructured(obj.UnstructuredContent(), &csr); err != nil {
		return nil, err
	}
	return &csr, nil
}

func (c *Client) createConfigMapAfterNamespaceIsCreated(configMap v1.ConfigMap, namespace string) {
	err := c.waitUntilNamespaceIsCreated(namespace)
	if err == nil {
		_, err = c.CreateResource(ConfigMaps, namespace, configMap)
	}
	if err != nil {
		c.logger.Printf("Can't create a configmap: %s", err)
	}
}

func (c *Client) createSecretAfterNamespaceIsCreated(secret v1.Secret, namespace string) {
	err := c.waitUntilNamespaceIsCreated(namespace)
	if err == nil {
		_, err = c.CreateResource(Secrets, namespace, secret)
	}
	if err != nil {
		c.logger.Printf("Can't create a secret: %s", err)
	}
}

// Waits until namespace is created with maximum duration maxWaitTimeForNamespaceCreation
func (c *Client) waitUntilNamespaceIsCreated(name string) error {
	timeStart := time.Now()

	var lastError error = nil
	for time.Now().Sub(timeStart) < namespaceCreationMaxWaitTime {
		_, lastError = c.GetResource(Namespaces, "", name)
		if lastError == nil {
			break
		}
		time.Sleep(namespaceCreationWaitInterval)
	}
	return lastError
<<<<<<< HEAD
=======
}

func (c *Client) getGVR(resource string) schema.GroupVersionResource {
	emptyGVR := schema.GroupVersionResource{}
	serverresources, err := c.cachedClient.ServerPreferredResources()
	if err != nil {
		utilruntime.HandleError(err)
		return emptyGVR
	}
	resources, err := discovery.GroupVersionResources(serverresources)
	if err != nil {
		utilruntime.HandleError(err)
		return emptyGVR
	}
	//TODO using cached client to support cache validation and invalidation
	// iterate over the key to compare the resource
	for gvr, _ := range resources {
		if gvr.Resource == resource {
			return gvr
		}
	}
	return emptyGVR
>>>>>>> 308e8b87
}<|MERGE_RESOLUTION|>--- conflicted
+++ resolved
@@ -308,8 +308,6 @@
 		time.Sleep(namespaceCreationWaitInterval)
 	}
 	return lastError
-<<<<<<< HEAD
-=======
 }
 
 func (c *Client) getGVR(resource string) schema.GroupVersionResource {
@@ -332,5 +330,4 @@
 		}
 	}
 	return emptyGVR
->>>>>>> 308e8b87
 }