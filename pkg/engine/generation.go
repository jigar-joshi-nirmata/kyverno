--- conflicted
+++ resolved
@@ -1,6 +1,7 @@
 package engine
 
 import (
+	"fmt"
 	"log"
 
 	kubeClient "github.com/nirmata/kube-policy/kubeclient"
@@ -54,23 +55,17 @@
 
 // Applies "configMapGenerator" and "secretGenerator" described in PolicyRule
 // TODO: plan to support all kinds of generator
-<<<<<<< HEAD
 func applyRuleGenerator(rawResource []byte, generator *kubepolicy.Generation, kubeClient *kubeClient.KubeClient) error {
-=======
-func applyRuleGenerator(rawResource []byte, generator *kubepolicy.Generation) ([]GenerationResponse, error) {
-	var generationResponse []GenerationResponse
->>>>>>> e580c5e0
 	if generator == nil {
 		return nil
 	}
 
-<<<<<<< HEAD
 	err := generator.Validate()
 	if err != nil {
 		return fmt.Errorf("Generator for '%s/%s' is invalid: %s", generator.Kind, generator.Name, err)
 	}
 
-	namespace := mutation.ParseNameFromObject(rawResource)
+	namespace := ParseNameFromObject(rawResource)
 	switch generator.Kind {
 	case "ConfigMap":
 		err = kubeClient.GenerateConfigMap(*generator, namespace)
@@ -86,9 +81,4 @@
 
 	log.Printf("Successfully applied generator %s/%s", generator.Kind, generator.Name)
 	return nil
-=======
-	namespaceName := ParseNameFromObject(rawResource)
-	generationResponse = append(generationResponse, GenerationResponse{generator, namespaceName})
-	return generationResponse, nil
->>>>>>> e580c5e0
 }