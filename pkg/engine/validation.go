package engine

import (
	"fmt"
	"reflect"
	"time"

	"github.com/golang/glog"
	kyverno "github.com/nirmata/kyverno/pkg/api/kyverno/v1"
	"github.com/nirmata/kyverno/pkg/engine/context"
	"github.com/nirmata/kyverno/pkg/engine/response"
	"github.com/nirmata/kyverno/pkg/engine/utils"
	"github.com/nirmata/kyverno/pkg/engine/validate"
	"github.com/nirmata/kyverno/pkg/engine/variables"
	"k8s.io/apimachinery/pkg/apis/meta/v1/unstructured"
)

//Validate applies validation rules from policy on the resource
func Validate(policyContext PolicyContext) (resp response.EngineResponse) {
	startTime := time.Now()
	policy := policyContext.Policy
	newR := policyContext.NewResource
	oldR := policyContext.OldResource
	ctx := policyContext.Context
	admissionInfo := policyContext.AdmissionInfo

	// policy information
	glog.V(4).Infof("started applying validation rules of policy %q (%v)", policy.Name, startTime)

	// Process new & old resource
	if reflect.DeepEqual(oldR, unstructured.Unstructured{}) {
		// Create Mode
		// Operate on New Resource only
		resp := validateResource(ctx, policy, newR, admissionInfo)
		startResultResponse(resp, policy, newR)
		defer endResultResponse(resp, startTime)
		// set PatchedResource with origin resource if empty
		// in order to create policy violation
		if reflect.DeepEqual(resp.PatchedResource, unstructured.Unstructured{}) {
			resp.PatchedResource = newR
		}
		return *resp
	}
	// Update Mode
	// Operate on New and Old Resource only
	// New resource
	oldResponse := validateResource(ctx, policy, oldR, admissionInfo)
	newResponse := validateResource(ctx, policy, newR, admissionInfo)

	// if the old and new response is same then return empty response
	if !isSameResponse(oldResponse, newResponse) {
		// there are changes send response
		startResultResponse(newResponse, policy, newR)
		defer endResultResponse(newResponse, startTime)
		if reflect.DeepEqual(newResponse.PatchedResource, unstructured.Unstructured{}) {
			newResponse.PatchedResource = newR
		}
		return *newResponse
	}
	// if there are no changes with old and new response then sent empty response
	// skip processing
	return response.EngineResponse{}
}

func startResultResponse(resp *response.EngineResponse, policy kyverno.ClusterPolicy, newR unstructured.Unstructured) {
	// set policy information
	resp.PolicyResponse.Policy = policy.Name
	// resource details
	resp.PolicyResponse.Resource.Name = newR.GetName()
	resp.PolicyResponse.Resource.Namespace = newR.GetNamespace()
	resp.PolicyResponse.Resource.Kind = newR.GetKind()
	resp.PolicyResponse.Resource.APIVersion = newR.GetAPIVersion()
	resp.PolicyResponse.ValidationFailureAction = policy.Spec.ValidationFailureAction
}

func endResultResponse(resp *response.EngineResponse, startTime time.Time) {
	resp.PolicyResponse.ProcessingTime = time.Since(startTime)
	glog.V(4).Infof("Finished applying validation rules policy %v (%v)", resp.PolicyResponse.Policy, resp.PolicyResponse.ProcessingTime)
	glog.V(4).Infof("Validation Rules appplied successfully count %v for policy %q", resp.PolicyResponse.RulesAppliedCount, resp.PolicyResponse.Policy)
}

func incrementAppliedCount(resp *response.EngineResponse) {
	// rules applied successfully count
	resp.PolicyResponse.RulesAppliedCount++
}

func validateResource(ctx context.EvalInterface, policy kyverno.ClusterPolicy, resource unstructured.Unstructured, admissionInfo kyverno.RequestInfo) *response.EngineResponse {
	resp := &response.EngineResponse{}
	for _, rule := range policy.Spec.Rules {
		if !rule.HasValidate() {
			continue
		}
		startTime := time.Now()

<<<<<<< HEAD
		if paths := validateGeneralRuleInfoVariables(ctx, rule); len(paths) != 0 {
			glog.Infof("referenced path not present in rule %s/, resource %s/%s/%s, path: %s", rule.Name, resource.GetKind(), resource.GetNamespace(), resource.GetName(), paths)
			resp.PolicyResponse.Rules = append(resp.PolicyResponse.Rules,
				newPathNotPresentRuleResponse(rule.Name, utils.Validation.String(), fmt.Sprintf("path not present: %s", paths)))
=======
		if !rbac.MatchAdmissionInfo(rule, admissionInfo) {
			glog.V(3).Infof("rule '%s' cannot be applied on %s/%s/%s, admission permission: %v",
				rule.Name, resource.GetKind(), resource.GetNamespace(), resource.GetName(), admissionInfo)
>>>>>>> 2036873d
			continue
		}
		glog.V(4).Infof("Time: Validate matchAdmissionInfo %v", time.Since(startTime))

		// check if the resource satisfies the filter conditions defined in the rule
		// TODO: this needs to be extracted, to filter the resource so that we can avoid passing resources that
		// dont statisfy a policy rule resource description
		if err := MatchesResourceDescription(resource, rule, admissionInfo); err != nil {
			glog.V(4).Infof("resource %s/%s does not satisfy the resource description for the rule:\n%s", resource.GetNamespace(), resource.GetName(), err.Error())
			continue
		}

		// operate on the copy of the conditions, as we perform variable substitution
		copyConditions := copyConditions(rule.Conditions)
		// evaluate pre-conditions
		// - handle variable subsitutions
		if !variables.EvaluateConditions(ctx, copyConditions) {
			glog.V(4).Infof("resource %s/%s does not satisfy the conditions for the rule ", resource.GetNamespace(), resource.GetName())
			continue
		}

		if rule.Validation.Pattern != nil || rule.Validation.AnyPattern != nil {
			ruleResponse := validatePatterns(ctx, resource, rule)
			incrementAppliedCount(resp)
			resp.PolicyResponse.Rules = append(resp.PolicyResponse.Rules, ruleResponse)
		}
	}
	return resp
}

func isSameResponse(oldResponse, newResponse *response.EngineResponse) bool {
	// if the response are same then return true
	return isSamePolicyResponse(oldResponse.PolicyResponse, newResponse.PolicyResponse)

}

func isSamePolicyResponse(oldPolicyRespone, newPolicyResponse response.PolicyResponse) bool {
	// can skip policy and resource checks as they will be same
	// compare rules
	return isSameRules(oldPolicyRespone.Rules, newPolicyResponse.Rules)
}

func isSameRules(oldRules []response.RuleResponse, newRules []response.RuleResponse) bool {
	if len(oldRules) != len(newRules) {
		return false
	}
	// as the rules are always processed in order the indices wil be same
	for idx, oldrule := range oldRules {
		newrule := newRules[idx]
		// Name
		if oldrule.Name != newrule.Name {
			return false
		}
		// Type
		if oldrule.Type != newrule.Type {
			return false
		}
		// Message
		if oldrule.Message != newrule.Message {
			return false
		}
		// skip patches
		if oldrule.Success != newrule.Success {
			return false
		}
	}
	return true
}

// validatePatterns validate pattern and anyPattern
func validatePatterns(ctx context.EvalInterface, resource unstructured.Unstructured, rule kyverno.Rule) (resp response.RuleResponse) {
	startTime := time.Now()
	glog.V(4).Infof("started applying validation rule %q (%v)", rule.Name, startTime)
	resp.Name = rule.Name
	resp.Type = utils.Validation.String()
	defer func() {
		resp.RuleStats.ProcessingTime = time.Since(startTime)
		glog.V(4).Infof("finished applying validation rule %q (%v)", resp.Name, resp.RuleStats.ProcessingTime)
	}()
	// work on a copy of validation rule
	validationRule := rule.Validation.DeepCopy()

	// either pattern or anyPattern can be specified in Validation rule
	if validationRule.Pattern != nil {
		// substitute variables in the pattern
		pattern := validationRule.Pattern
		var err error
		if pattern, err = variables.SubstituteVars(ctx, pattern); err != nil {
			// variable subsitution failed
			resp.Success = false
			resp.Message = fmt.Sprintf("Validation error: %s; Validation rule '%s' failed. '%s'",
				rule.Validation.Message, rule.Name, err)
			return resp
		}

		if path, err := validate.ValidateResourceWithPattern(resource.Object, pattern); err != nil {
			// validation failed
			resp.Success = false
			resp.Message = fmt.Sprintf("Validation error: %s; Validation rule '%s' failed at path '%s'",
				rule.Validation.Message, rule.Name, path)
			return resp
		}
		// rule application successful
		glog.V(4).Infof("rule %s pattern validated successfully on resource %s/%s/%s", rule.Name, resource.GetKind(), resource.GetNamespace(), resource.GetName())
		resp.Success = true
		resp.Message = fmt.Sprintf("Validation rule '%s' succeeded.", rule.Name)
		return resp
	}

	if validationRule.AnyPattern != nil {
		var failedSubstitutionsErrors []error
		var failedAnyPatternsErrors []error
		var err error
		for idx, pattern := range validationRule.AnyPattern {
			if pattern, err = variables.SubstituteVars(ctx, pattern); err != nil {
				// variable subsitution failed
				failedSubstitutionsErrors = append(failedSubstitutionsErrors, err)
				continue
			}
			_, err := validate.ValidateResourceWithPattern(resource.Object, pattern)
			if err == nil {
				resp.Success = true
				resp.Message = fmt.Sprintf("Validation rule '%s' anyPattern[%d] succeeded.", rule.Name, idx)
				return resp
			}
			glog.V(4).Infof("Validation error: %s; Validation rule %s anyPattern[%d] for %s/%s/%s",
				rule.Validation.Message, rule.Name, idx, resource.GetKind(), resource.GetNamespace(), resource.GetName())
			patternErr := fmt.Errorf("anyPattern[%d] failed; %s", idx, err)
			failedAnyPatternsErrors = append(failedAnyPatternsErrors, patternErr)
		}

		// Subsitution falures
		if len(failedSubstitutionsErrors) > 0 {
			resp.Success = false
			resp.Message = fmt.Sprintf("Subsitutions failed at paths: %v", failedSubstitutionsErrors)
			return resp
		}

		// Any Pattern validation errors
		if len(failedAnyPatternsErrors) > 0 {
			var errorStr []string
			for _, err := range failedAnyPatternsErrors {
				errorStr = append(errorStr, err.Error())
			}
			resp.Success = false
			resp.Message = fmt.Sprintf("Validation rule '%s' failed. %s", rule.Name, errorStr)
			return resp
		}
	}
	return response.RuleResponse{}
}<|MERGE_RESOLUTION|>--- conflicted
+++ resolved
@@ -91,19 +91,6 @@
 			continue
 		}
 		startTime := time.Now()
-
-<<<<<<< HEAD
-		if paths := validateGeneralRuleInfoVariables(ctx, rule); len(paths) != 0 {
-			glog.Infof("referenced path not present in rule %s/, resource %s/%s/%s, path: %s", rule.Name, resource.GetKind(), resource.GetNamespace(), resource.GetName(), paths)
-			resp.PolicyResponse.Rules = append(resp.PolicyResponse.Rules,
-				newPathNotPresentRuleResponse(rule.Name, utils.Validation.String(), fmt.Sprintf("path not present: %s", paths)))
-=======
-		if !rbac.MatchAdmissionInfo(rule, admissionInfo) {
-			glog.V(3).Infof("rule '%s' cannot be applied on %s/%s/%s, admission permission: %v",
-				rule.Name, resource.GetKind(), resource.GetNamespace(), resource.GetName(), admissionInfo)
->>>>>>> 2036873d
-			continue
-		}
 		glog.V(4).Infof("Time: Validate matchAdmissionInfo %v", time.Since(startTime))
 
 		// check if the resource satisfies the filter conditions defined in the rule
