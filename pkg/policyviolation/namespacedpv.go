package policyviolation

import (
	"fmt"
	"reflect"

	"github.com/golang/glog"
	kyverno "github.com/nirmata/kyverno/pkg/api/kyverno/v1"
	kyvernov1 "github.com/nirmata/kyverno/pkg/client/clientset/versioned/typed/kyverno/v1"
	kyvernolister "github.com/nirmata/kyverno/pkg/client/listers/kyverno/v1"
	client "github.com/nirmata/kyverno/pkg/dclient"
	metav1 "k8s.io/apimachinery/pkg/apis/meta/v1"
)

<<<<<<< HEAD
func (gen *Generator) createNamespacedPV(info Info) error {
	// namespaced policy violations
	var pvs []kyverno.PolicyViolation
	if !info.Blocked {
		pvs = append(pvs, buildNamespacedPV(info))
	} else {
		pvs = buildNamespacedPVWithOwner(gen.dclient, info)
	}

	if err := createNamespacedPV(info.Resource.GetNamespace(), gen.dclient, gen.nspvLister, gen.pvInterface, pvs); err != nil {
		return err
	}

	glog.V(3).Infof("Created namespaced policy violation policy=%s, resource=%s/%s/%s",
		info.PolicyName, info.Resource.GetKind(), info.Resource.GetNamespace(), info.Resource.GetName())
	return nil
}

func buildNamespacedPV(info Info) kyverno.PolicyViolation {
	return buildNamespacedPVObj(info.PolicyName,
		kyverno.ResourceSpec{
			Kind: info.Resource.GetKind(),
			Name: info.Resource.GetName(),
		},
		info.Rules)
}

//buildNamespacedPVObj returns an value of type PolicyViolation
func buildNamespacedPVObj(policy string, resource kyverno.ResourceSpec, fRules []kyverno.ViolatedRule) kyverno.PolicyViolation {
	pv := kyverno.PolicyViolation{
		Spec: kyverno.PolicyViolationSpec{
			Policy:        policy,
			ResourceSpec:  resource,
			ViolatedRules: fRules,
		},
=======
//NamespacedPV ...
type namespacedPV struct {
	// dynamic client
	dclient *client.Client
	// get/list namespaced policy violation
	nspvLister kyvernolister.NamespacedPolicyViolationLister
	// policy violation interface
	kyvernoInterface kyvernov1.KyvernoV1Interface
}

func newNamespacedPV(dclient *client.Client,
	nspvLister kyvernolister.NamespacedPolicyViolationLister,
	kyvernoInterface kyvernov1.KyvernoV1Interface,
) *namespacedPV {
	nspv := namespacedPV{
		dclient:          dclient,
		nspvLister:       nspvLister,
		kyvernoInterface: kyvernoInterface,
	}
	return &nspv
}

func (nspv *namespacedPV) create(pv kyverno.PolicyViolation) error {
	newPv := kyverno.NamespacedPolicyViolation(pv)
	// PV already exists
	oldPv, err := nspv.getExisting(newPv)
	if err != nil {
		return err
>>>>>>> 4c55fe00
	}
	if oldPv == nil {
		// create a new policy violation
		return nspv.createPV(&newPv)
	}
	// policy violation exists
	// skip if there is not change, else update the violation
	return nspv.updatePV(&newPv, oldPv)
}

<<<<<<< HEAD
func buildNamespacedPVWithOwner(dclient *dclient.Client, info Info) (pvs []kyverno.PolicyViolation) {
	// create violation on resource owner (if exist) when action is set to enforce
	ownerMap := map[kyverno.ResourceSpec]interface{}{}
	GetOwner(dclient, ownerMap, info.Resource)

	// standaloneresource, set pvResourceSpec with resource itself
	if len(ownerMap) == 0 {
		pvResourceSpec := kyverno.ResourceSpec{
			Kind: info.Resource.GetKind(),
			Name: info.Resource.GetName(),
		}
		return append(pvs, buildNamespacedPVObj(info.PolicyName, pvResourceSpec, info.Rules))
=======
func (nspv *namespacedPV) getExisting(newPv kyverno.NamespacedPolicyViolation) (*kyverno.NamespacedPolicyViolation, error) {
	var err error
	// use labels
	policyLabelmap := map[string]string{"policy": newPv.Spec.Policy, "resource": newPv.Spec.ResourceSpec.ToKey()}
	ls, err := converLabelToSelector(policyLabelmap)
	if err != nil {
		return nil, err
>>>>>>> 4c55fe00
	}
	pvs, err := nspv.nspvLister.NamespacedPolicyViolations(newPv.GetNamespace()).List(ls)
	if err != nil {
		glog.Errorf("unable to list namespaced policy violations : %v", err)
		return nil, err
	}
<<<<<<< HEAD
	return
}

func createNamespacedPV(namespace string, dclient *dclient.Client, pvLister kyvernolister.PolicyViolationLister, pvInterface kyvernov1.KyvernoV1Interface, pvs []kyverno.PolicyViolation) error {
	for _, newPv := range pvs {
		glog.V(4).Infof("creating namespaced policyViolation resource for policy %s and resource %s", newPv.Spec.Policy, newPv.Spec.ResourceSpec.ToKey())
		// check if there was a previous policy voilation for policy & resource combination
		curPv, err := getExistingNamespacedPVIfAny(pvLister, newPv)
		if err != nil {
			return fmt.Errorf("failed to get existing namespaced pv on resource '%s': %v", newPv.Spec.ResourceSpec.ToKey(), err)
		}

		if reflect.DeepEqual(curPv, kyverno.PolicyViolation{}) {
			// no existing policy violation, create a new one
			if reflect.DeepEqual(curPv, kyverno.PolicyViolation{}) {
				glog.V(4).Infof("creating new namespaced policy violation for policy %s & resource %s", newPv.Spec.Policy, newPv.Spec.ResourceSpec.ToKey())

				if err := retryGetResource(namespace, dclient, newPv.Spec.ResourceSpec); err != nil {
					return fmt.Errorf("failed to get resource for policy violation on resource '%s': %v", newPv.Spec.ResourceSpec.ToKey(), err)
				}

				if _, err := pvInterface.PolicyViolations(namespace).Create(&newPv); err != nil {
					return fmt.Errorf("failed to create namespaced policy violation: %v", err)
				}

				glog.Infof("namespaced policy violation created for resource %s", newPv.Spec.ResourceSpec.ToKey())
			}
			return nil
		}

		// compare the policyviolation spec for existing resource if present else
		if reflect.DeepEqual(curPv.Spec, newPv.Spec) {
			// if they are equal there has been no change so dont update the polivy violation
			glog.V(3).Infof("namespaced policy violation '%s' spec did not change so not updating it", newPv.Spec.ToKey())
			glog.V(4).Infof("namespaced policy violation spec %v did not change so not updating it", newPv.Spec)
			continue
		}

		// set newPv name with curPv, as we are updating the resource itself
		newPv.SetName(curPv.Name)

		// spec changed so update the policyviolation
		glog.V(4).Infof("creating new policy violation for policy %s & resource %s", curPv.Spec.Policy, curPv.Spec.ResourceSpec.ToKey())
		//TODO: using a generic name, but would it be helpful to have naming convention for policy violations
		// as we can only have one policy violation for each (policy + resource) combination
		if _, err = pvInterface.PolicyViolations(namespace).Update(&newPv); err != nil {
			return fmt.Errorf("failed to update namespaced policy violation: %v", err)
=======

	for _, pv := range pvs {
		// find a policy on same resource and policy combination
		if pv.Spec.Policy == newPv.Spec.Policy &&
			pv.Spec.ResourceSpec.Kind == newPv.Spec.ResourceSpec.Kind &&
			pv.Spec.ResourceSpec.Name == newPv.Spec.ResourceSpec.Name {
			return pv, nil
>>>>>>> 4c55fe00
		}
	}
	return nil, nil
}

<<<<<<< HEAD
func getExistingNamespacedPVIfAny(nspvLister kyvernolister.PolicyViolationLister, newPv kyverno.PolicyViolation) (kyverno.PolicyViolation, error) {
	// TODO(shuting): list pvs by labels
	pvs, err := nspvLister.PolicyViolations(newPv.GetNamespace()).List(labels.NewSelector())
	if err != nil {
		return kyverno.PolicyViolation{}, fmt.Errorf("failed to list namespaced policy violations err: %v", err)
=======
func (nspv *namespacedPV) createPV(newPv *kyverno.NamespacedPolicyViolation) error {
	var err error
	glog.V(4).Infof("creating new policy violation for policy %s & resource %s/%s/%s", newPv.Spec.Policy, newPv.Spec.ResourceSpec.Kind, newPv.Spec.ResourceSpec.Namespace, newPv.Spec.ResourceSpec.Name)
	obj, err := retryGetResource(nspv.dclient, newPv.Spec.ResourceSpec)
	if err != nil {
		return fmt.Errorf("failed to retry getting resource for policy violation %s/%s: %v", newPv.Name, newPv.Spec.Policy, err)
>>>>>>> 4c55fe00
	}
	// set owner reference to resource
	ownerRef := createOwnerReference(obj)
	newPv.SetOwnerReferences([]metav1.OwnerReference{ownerRef})

	// create resource
	_, err = nspv.kyvernoInterface.NamespacedPolicyViolations(newPv.GetNamespace()).Create(newPv)
	if err != nil {
		glog.V(4).Infof("failed to create Cluster Policy Violation: %v", err)
		return err
	}
	glog.Infof("policy violation created for resource %v", newPv.Spec.ResourceSpec)
	return nil
}

<<<<<<< HEAD
	return kyverno.PolicyViolation{}, nil
=======
func (nspv *namespacedPV) updatePV(newPv, oldPv *kyverno.NamespacedPolicyViolation) error {
	var err error
	// check if there is any update
	if reflect.DeepEqual(newPv.Spec, oldPv.Spec) {
		glog.V(4).Infof("policy violation spec %v did not change so not updating it", newPv.Spec)
		return nil
	}
	// set name
	newPv.SetName(oldPv.Name)
	newPv.SetResourceVersion(oldPv.ResourceVersion)
	// update resource
	_, err = nspv.kyvernoInterface.NamespacedPolicyViolations(newPv.GetNamespace()).Update(newPv)
	if err != nil {
		return fmt.Errorf("failed to update namespaced polciy violation: %v", err)
	}
	glog.Infof("namespced policy violation updated for resource %v", newPv.Spec.ResourceSpec)
	return nil
>>>>>>> 4c55fe00
}<|MERGE_RESOLUTION|>--- conflicted
+++ resolved
@@ -12,55 +12,18 @@
 	metav1 "k8s.io/apimachinery/pkg/apis/meta/v1"
 )
 
-<<<<<<< HEAD
-func (gen *Generator) createNamespacedPV(info Info) error {
-	// namespaced policy violations
-	var pvs []kyverno.PolicyViolation
-	if !info.Blocked {
-		pvs = append(pvs, buildNamespacedPV(info))
-	} else {
-		pvs = buildNamespacedPVWithOwner(gen.dclient, info)
-	}
-
-	if err := createNamespacedPV(info.Resource.GetNamespace(), gen.dclient, gen.nspvLister, gen.pvInterface, pvs); err != nil {
-		return err
-	}
-
-	glog.V(3).Infof("Created namespaced policy violation policy=%s, resource=%s/%s/%s",
-		info.PolicyName, info.Resource.GetKind(), info.Resource.GetNamespace(), info.Resource.GetName())
-	return nil
-}
-
-func buildNamespacedPV(info Info) kyverno.PolicyViolation {
-	return buildNamespacedPVObj(info.PolicyName,
-		kyverno.ResourceSpec{
-			Kind: info.Resource.GetKind(),
-			Name: info.Resource.GetName(),
-		},
-		info.Rules)
-}
-
-//buildNamespacedPVObj returns an value of type PolicyViolation
-func buildNamespacedPVObj(policy string, resource kyverno.ResourceSpec, fRules []kyverno.ViolatedRule) kyverno.PolicyViolation {
-	pv := kyverno.PolicyViolation{
-		Spec: kyverno.PolicyViolationSpec{
-			Policy:        policy,
-			ResourceSpec:  resource,
-			ViolatedRules: fRules,
-		},
-=======
 //NamespacedPV ...
 type namespacedPV struct {
 	// dynamic client
 	dclient *client.Client
 	// get/list namespaced policy violation
-	nspvLister kyvernolister.NamespacedPolicyViolationLister
+	nspvLister kyvernolister.PolicyViolationLister
 	// policy violation interface
 	kyvernoInterface kyvernov1.KyvernoV1Interface
 }
 
 func newNamespacedPV(dclient *client.Client,
-	nspvLister kyvernolister.NamespacedPolicyViolationLister,
+	nspvLister kyvernolister.PolicyViolationLister,
 	kyvernoInterface kyvernov1.KyvernoV1Interface,
 ) *namespacedPV {
 	nspv := namespacedPV{
@@ -71,13 +34,12 @@
 	return &nspv
 }
 
-func (nspv *namespacedPV) create(pv kyverno.PolicyViolation) error {
-	newPv := kyverno.NamespacedPolicyViolation(pv)
+func (nspv *namespacedPV) create(pv kyverno.PolicyViolationTemplate) error {
+	newPv := kyverno.PolicyViolation(pv)
 	// PV already exists
 	oldPv, err := nspv.getExisting(newPv)
 	if err != nil {
 		return err
->>>>>>> 4c55fe00
 	}
 	if oldPv == nil {
 		// create a new policy violation
@@ -88,83 +50,19 @@
 	return nspv.updatePV(&newPv, oldPv)
 }
 
-<<<<<<< HEAD
-func buildNamespacedPVWithOwner(dclient *dclient.Client, info Info) (pvs []kyverno.PolicyViolation) {
-	// create violation on resource owner (if exist) when action is set to enforce
-	ownerMap := map[kyverno.ResourceSpec]interface{}{}
-	GetOwner(dclient, ownerMap, info.Resource)
-
-	// standaloneresource, set pvResourceSpec with resource itself
-	if len(ownerMap) == 0 {
-		pvResourceSpec := kyverno.ResourceSpec{
-			Kind: info.Resource.GetKind(),
-			Name: info.Resource.GetName(),
-		}
-		return append(pvs, buildNamespacedPVObj(info.PolicyName, pvResourceSpec, info.Rules))
-=======
-func (nspv *namespacedPV) getExisting(newPv kyverno.NamespacedPolicyViolation) (*kyverno.NamespacedPolicyViolation, error) {
+func (nspv *namespacedPV) getExisting(newPv kyverno.PolicyViolation) (*kyverno.PolicyViolation, error) {
 	var err error
 	// use labels
 	policyLabelmap := map[string]string{"policy": newPv.Spec.Policy, "resource": newPv.Spec.ResourceSpec.ToKey()}
 	ls, err := converLabelToSelector(policyLabelmap)
 	if err != nil {
 		return nil, err
->>>>>>> 4c55fe00
 	}
-	pvs, err := nspv.nspvLister.NamespacedPolicyViolations(newPv.GetNamespace()).List(ls)
+	pvs, err := nspv.nspvLister.PolicyViolations(newPv.GetNamespace()).List(ls)
 	if err != nil {
 		glog.Errorf("unable to list namespaced policy violations : %v", err)
 		return nil, err
 	}
-<<<<<<< HEAD
-	return
-}
-
-func createNamespacedPV(namespace string, dclient *dclient.Client, pvLister kyvernolister.PolicyViolationLister, pvInterface kyvernov1.KyvernoV1Interface, pvs []kyverno.PolicyViolation) error {
-	for _, newPv := range pvs {
-		glog.V(4).Infof("creating namespaced policyViolation resource for policy %s and resource %s", newPv.Spec.Policy, newPv.Spec.ResourceSpec.ToKey())
-		// check if there was a previous policy voilation for policy & resource combination
-		curPv, err := getExistingNamespacedPVIfAny(pvLister, newPv)
-		if err != nil {
-			return fmt.Errorf("failed to get existing namespaced pv on resource '%s': %v", newPv.Spec.ResourceSpec.ToKey(), err)
-		}
-
-		if reflect.DeepEqual(curPv, kyverno.PolicyViolation{}) {
-			// no existing policy violation, create a new one
-			if reflect.DeepEqual(curPv, kyverno.PolicyViolation{}) {
-				glog.V(4).Infof("creating new namespaced policy violation for policy %s & resource %s", newPv.Spec.Policy, newPv.Spec.ResourceSpec.ToKey())
-
-				if err := retryGetResource(namespace, dclient, newPv.Spec.ResourceSpec); err != nil {
-					return fmt.Errorf("failed to get resource for policy violation on resource '%s': %v", newPv.Spec.ResourceSpec.ToKey(), err)
-				}
-
-				if _, err := pvInterface.PolicyViolations(namespace).Create(&newPv); err != nil {
-					return fmt.Errorf("failed to create namespaced policy violation: %v", err)
-				}
-
-				glog.Infof("namespaced policy violation created for resource %s", newPv.Spec.ResourceSpec.ToKey())
-			}
-			return nil
-		}
-
-		// compare the policyviolation spec for existing resource if present else
-		if reflect.DeepEqual(curPv.Spec, newPv.Spec) {
-			// if they are equal there has been no change so dont update the polivy violation
-			glog.V(3).Infof("namespaced policy violation '%s' spec did not change so not updating it", newPv.Spec.ToKey())
-			glog.V(4).Infof("namespaced policy violation spec %v did not change so not updating it", newPv.Spec)
-			continue
-		}
-
-		// set newPv name with curPv, as we are updating the resource itself
-		newPv.SetName(curPv.Name)
-
-		// spec changed so update the policyviolation
-		glog.V(4).Infof("creating new policy violation for policy %s & resource %s", curPv.Spec.Policy, curPv.Spec.ResourceSpec.ToKey())
-		//TODO: using a generic name, but would it be helpful to have naming convention for policy violations
-		// as we can only have one policy violation for each (policy + resource) combination
-		if _, err = pvInterface.PolicyViolations(namespace).Update(&newPv); err != nil {
-			return fmt.Errorf("failed to update namespaced policy violation: %v", err)
-=======
 
 	for _, pv := range pvs {
 		// find a policy on same resource and policy combination
@@ -172,33 +70,24 @@
 			pv.Spec.ResourceSpec.Kind == newPv.Spec.ResourceSpec.Kind &&
 			pv.Spec.ResourceSpec.Name == newPv.Spec.ResourceSpec.Name {
 			return pv, nil
->>>>>>> 4c55fe00
 		}
 	}
 	return nil, nil
 }
 
-<<<<<<< HEAD
-func getExistingNamespacedPVIfAny(nspvLister kyvernolister.PolicyViolationLister, newPv kyverno.PolicyViolation) (kyverno.PolicyViolation, error) {
-	// TODO(shuting): list pvs by labels
-	pvs, err := nspvLister.PolicyViolations(newPv.GetNamespace()).List(labels.NewSelector())
-	if err != nil {
-		return kyverno.PolicyViolation{}, fmt.Errorf("failed to list namespaced policy violations err: %v", err)
-=======
-func (nspv *namespacedPV) createPV(newPv *kyverno.NamespacedPolicyViolation) error {
+func (nspv *namespacedPV) createPV(newPv *kyverno.PolicyViolation) error {
 	var err error
 	glog.V(4).Infof("creating new policy violation for policy %s & resource %s/%s/%s", newPv.Spec.Policy, newPv.Spec.ResourceSpec.Kind, newPv.Spec.ResourceSpec.Namespace, newPv.Spec.ResourceSpec.Name)
 	obj, err := retryGetResource(nspv.dclient, newPv.Spec.ResourceSpec)
 	if err != nil {
 		return fmt.Errorf("failed to retry getting resource for policy violation %s/%s: %v", newPv.Name, newPv.Spec.Policy, err)
->>>>>>> 4c55fe00
 	}
 	// set owner reference to resource
 	ownerRef := createOwnerReference(obj)
 	newPv.SetOwnerReferences([]metav1.OwnerReference{ownerRef})
 
 	// create resource
-	_, err = nspv.kyvernoInterface.NamespacedPolicyViolations(newPv.GetNamespace()).Create(newPv)
+	_, err = nspv.kyvernoInterface.PolicyViolations(newPv.GetNamespace()).Create(newPv)
 	if err != nil {
 		glog.V(4).Infof("failed to create Cluster Policy Violation: %v", err)
 		return err
@@ -207,10 +96,7 @@
 	return nil
 }
 
-<<<<<<< HEAD
-	return kyverno.PolicyViolation{}, nil
-=======
-func (nspv *namespacedPV) updatePV(newPv, oldPv *kyverno.NamespacedPolicyViolation) error {
+func (nspv *namespacedPV) updatePV(newPv, oldPv *kyverno.PolicyViolation) error {
 	var err error
 	// check if there is any update
 	if reflect.DeepEqual(newPv.Spec, oldPv.Spec) {
@@ -221,11 +107,10 @@
 	newPv.SetName(oldPv.Name)
 	newPv.SetResourceVersion(oldPv.ResourceVersion)
 	// update resource
-	_, err = nspv.kyvernoInterface.NamespacedPolicyViolations(newPv.GetNamespace()).Update(newPv)
+	_, err = nspv.kyvernoInterface.PolicyViolations(newPv.GetNamespace()).Update(newPv)
 	if err != nil {
 		return fmt.Errorf("failed to update namespaced polciy violation: %v", err)
 	}
 	glog.Infof("namespced policy violation updated for resource %v", newPv.Spec.ResourceSpec)
 	return nil
->>>>>>> 4c55fe00
 }