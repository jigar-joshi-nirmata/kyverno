--- conflicted
+++ resolved
@@ -154,7 +154,6 @@
 		}
 	}
 	return admissionutils.Response(request.AdmissionRequest().UID, multierr.Combine(errs...), warnings...)
-<<<<<<< HEAD
 }
 
 func (h *handler) admissionReport(ctx context.Context, request vpolengine.EngineRequest, response vpolengine.EngineResponse) error {
@@ -191,6 +190,4 @@
 		}
 	}
 	return nil
-=======
->>>>>>> af15386d
-}+}
