package webhooks

import (
	"context"
	"crypto/tls"
	"encoding/json"
	"errors"
	"fmt"
	"io/ioutil"
	apierrors "k8s.io/apimachinery/pkg/api/errors"
	"k8s.io/apimachinery/pkg/apis/meta/v1/unstructured"
	"net/http"
	"time"

	"github.com/go-logr/logr"
	"github.com/julienschmidt/httprouter"
	v1 "github.com/nirmata/kyverno/pkg/api/kyverno/v1"
	"github.com/nirmata/kyverno/pkg/checker"
	kyvernoclient "github.com/nirmata/kyverno/pkg/client/clientset/versioned"
	kyvernoinformer "github.com/nirmata/kyverno/pkg/client/informers/externalversions/kyverno/v1"
	kyvernolister "github.com/nirmata/kyverno/pkg/client/listers/kyverno/v1"
	"github.com/nirmata/kyverno/pkg/config"
	client "github.com/nirmata/kyverno/pkg/dclient"
	context2 "github.com/nirmata/kyverno/pkg/engine/context"
	"github.com/nirmata/kyverno/pkg/event"
	"github.com/nirmata/kyverno/pkg/openapi"
	"github.com/nirmata/kyverno/pkg/policycache"
	"github.com/nirmata/kyverno/pkg/policystatus"
	"github.com/nirmata/kyverno/pkg/policyviolation"
	tlsutils "github.com/nirmata/kyverno/pkg/tls"
	userinfo "github.com/nirmata/kyverno/pkg/userinfo"
	"github.com/nirmata/kyverno/pkg/utils"
	enginutils "github.com/nirmata/kyverno/pkg/engine/utils"
	"github.com/nirmata/kyverno/pkg/webhookconfig"
	"github.com/nirmata/kyverno/pkg/webhooks/generate"
	v1beta1 "k8s.io/api/admission/v1beta1"
	metav1 "k8s.io/apimachinery/pkg/apis/meta/v1"
	rbacinformer "k8s.io/client-go/informers/rbac/v1"
	rbaclister "k8s.io/client-go/listers/rbac/v1"
	"k8s.io/client-go/tools/cache"
)

// WebhookServer contains configured TLS server with MutationWebhook.
type WebhookServer struct {
	server        http.Server
	client        *client.Client
	kyvernoClient *kyvernoclient.Clientset

	// list/get cluster policy resource
	pLister kyvernolister.ClusterPolicyLister

	// returns true if the cluster policy store has synced atleast
	pSynced cache.InformerSynced

	// list/get role binding resource
	rbLister rbaclister.RoleBindingLister

	// list/get role binding resource
	rLister rbaclister.RoleLister

	// list/get role binding resource
	crLister rbaclister.ClusterRoleLister

	// return true if role bining store has synced atleast once
	rbSynced cache.InformerSynced

	// list/get cluster role binding resource
	crbLister rbaclister.ClusterRoleBindingLister

	// return true if cluster role binding store has synced atleast once
	crbSynced cache.InformerSynced

	// generate events
	eventGen event.Interface

	// policy cache
	pCache policycache.Interface

	// webhook registration client
	webhookRegistrationClient *webhookconfig.WebhookRegistrationClient

	// API to send policy stats for aggregation
	statusListener policystatus.Listener

	// helpers to validate against current loaded configuration
	configHandler config.Interface

	// channel for cleanup notification
	cleanUp chan<- struct{}

	// last request time
	lastReqTime *checker.LastReqTime

	// policy violation generator
	pvGenerator policyviolation.GeneratorInterface

	// generate request generator
	grGenerator *generate.Generator

	resourceWebhookWatcher *webhookconfig.ResourceWebhookRegister

	auditHandler AuditHandler

	log               logr.Logger
	openAPIController *openapi.Controller

	supportMudateValidate bool
}

// NewWebhookServer creates new instance of WebhookServer accordingly to given configuration
// Policy Controller and Kubernetes Client should be initialized in configuration
func NewWebhookServer(
	kyvernoClient *kyvernoclient.Clientset,
	client *client.Client,
	tlsPair *tlsutils.TlsPemPair,
	pInformer kyvernoinformer.ClusterPolicyInformer,
	rbInformer rbacinformer.RoleBindingInformer,
	crbInformer rbacinformer.ClusterRoleBindingInformer,
	rInformer rbacinformer.RoleInformer,
	crInformer rbacinformer.ClusterRoleInformer,
	eventGen event.Interface,
	pCache policycache.Interface,
	webhookRegistrationClient *webhookconfig.WebhookRegistrationClient,
	statusSync policystatus.Listener,
	configHandler config.Interface,
	pvGenerator policyviolation.GeneratorInterface,
	grGenerator *generate.Generator,
	resourceWebhookWatcher *webhookconfig.ResourceWebhookRegister,
	auditHandler AuditHandler,
	supportMudateValidate bool,
	cleanUp chan<- struct{},
	log logr.Logger,
	openAPIController *openapi.Controller,
) (*WebhookServer, error) {

	if tlsPair == nil {
		return nil, errors.New("NewWebhookServer is not initialized properly")
	}

	var tlsConfig tls.Config
	pair, err := tls.X509KeyPair(tlsPair.Certificate, tlsPair.PrivateKey)
	if err != nil {
		return nil, err
	}
	tlsConfig.Certificates = []tls.Certificate{pair}

	ws := &WebhookServer{
		client:                    client,
		kyvernoClient:             kyvernoClient,
		pLister:                   pInformer.Lister(),
		pSynced:                   pInformer.Informer().HasSynced,
		rbLister:                  rbInformer.Lister(),
		rLister:                   rInformer.Lister(),
		rbSynced:                  rbInformer.Informer().HasSynced,
		crbLister:                 crbInformer.Lister(),
		crLister:                  crInformer.Lister(),
		crbSynced:                 crbInformer.Informer().HasSynced,
		eventGen:                  eventGen,
		pCache:                    pCache,
		webhookRegistrationClient: webhookRegistrationClient,
		statusListener:            statusSync,
		configHandler:             configHandler,
		cleanUp:                   cleanUp,
		lastReqTime:               resourceWebhookWatcher.LastReqTime,
		pvGenerator:               pvGenerator,
		grGenerator:               grGenerator,
		resourceWebhookWatcher:    resourceWebhookWatcher,
		auditHandler:              auditHandler,
		log:                       log,
		openAPIController:         openAPIController,
		supportMudateValidate:     supportMudateValidate,
	}

	mux := httprouter.New()
	mux.HandlerFunc("POST", config.MutatingWebhookServicePath, ws.handlerFunc(ws.resourceMutation, true))
	mux.HandlerFunc("POST", config.ValidatingWebhookServicePath, ws.handlerFunc(ws.resourceValidation, true))
	mux.HandlerFunc("POST", config.PolicyMutatingWebhookServicePath, ws.handlerFunc(ws.policyMutation, true))
	mux.HandlerFunc("POST", config.PolicyValidatingWebhookServicePath, ws.handlerFunc(ws.policyValidation, true))
	mux.HandlerFunc("POST", config.VerifyMutatingWebhookServicePath, ws.handlerFunc(ws.verifyHandler, false))

	// Handle Liveness responds to a Kubernetes Liveness probe
	// Fail this request if Kubernetes should restart this instance
	mux.HandlerFunc("GET", config.LivenessServicePath, func(w http.ResponseWriter, r *http.Request) {
		defer r.Body.Close()
		w.WriteHeader(http.StatusOK)
	})

	// Handle Readiness responds to a Kubernetes Readiness probe
	// Fail this request if this instance can't accept traffic, but Kubernetes shouldn't restart it
	mux.HandlerFunc("GET", config.ReadinessServicePath, func(w http.ResponseWriter, r *http.Request) {
		defer r.Body.Close()

		w.WriteHeader(http.StatusOK)
	})

	ws.server = http.Server{
		Addr:         ":443", // Listen on port for HTTPS requests
		TLSConfig:    &tlsConfig,
		Handler:      mux,
		ReadTimeout:  15 * time.Second,
		WriteTimeout: 15 * time.Second,
	}

	return ws, nil
}

func (ws *WebhookServer) handlerFunc(handler func(request *v1beta1.AdmissionRequest) *v1beta1.AdmissionResponse, filter bool) http.HandlerFunc {
	return func(rw http.ResponseWriter, r *http.Request) {
		startTime := time.Now()
		ws.lastReqTime.SetTime(startTime)

		admissionReview := ws.bodyToAdmissionReview(r, rw)
		if admissionReview == nil {
			ws.log.Info("failed to parse admission review request", "request", r)
			return
		}

		logger := ws.log.WithValues("kind", admissionReview.Request.Kind, "namespace", admissionReview.Request.Namespace, "name", admissionReview.Request.Name)

		admissionReview.Response = &v1beta1.AdmissionResponse{
			Allowed: true,
			UID:     admissionReview.Request.UID,
		}

		// Do not process the admission requests for kinds that are in filterKinds for filtering
		request := admissionReview.Request
		if filter && ws.configHandler.ToFilter(request.Kind.Kind, request.Namespace, request.Name) {
			writeResponse(rw, admissionReview)
			return
		}

		admissionReview.Response = handler(request)
		writeResponse(rw, admissionReview)
		logger.V(4).Info("request processed", "processingTime", time.Since(startTime).String())

		return
	}
}

func writeResponse(rw http.ResponseWriter, admissionReview *v1beta1.AdmissionReview) {
	responseJSON, err := json.Marshal(admissionReview)
	if err != nil {
		http.Error(rw, fmt.Sprintf("Could not encode response: %v", err), http.StatusInternalServerError)
		return
	}

	rw.Header().Set("Content-Type", "application/json; charset=utf-8")
	if _, err := rw.Write(responseJSON); err != nil {
		http.Error(rw, fmt.Sprintf("could not write response: %v", err), http.StatusInternalServerError)
	}
}

func (ws *WebhookServer) resourceMutation(request *v1beta1.AdmissionRequest) *v1beta1.AdmissionResponse {

	logger := ws.log.WithName("resourceMutation").WithValues("uid", request.UID, "kind", request.Kind.Kind, "namespace", request.Namespace, "name", request.Name, "operation", request.Operation)

	if excludeKyvernoResources(request.Kind.Kind) {
		return &v1beta1.AdmissionResponse{
			Allowed: true,
			Result: &metav1.Status{
				Status: "Success",
			},
		}
	}


	mutatePolicies := ws.pCache.Get(policycache.Mutate)
	validatePolicies := ws.pCache.Get(policycache.ValidateEnforce)
	generatePolicies := ws.pCache.Get(policycache.Generate)

	// getRoleRef only if policy has roles/clusterroles defined
	var roles, clusterRoles []string
	var err error
	if containRBACinfo(mutatePolicies, validatePolicies, generatePolicies) {
		roles, clusterRoles, err = userinfo.GetRoleRef(ws.rbLister, ws.crbLister, request)
		if err != nil {
			// TODO(shuting): continue apply policy if error getting roleRef?
			logger.Error(err, "failed to get RBAC infromation for request")
		}
	}

	// convert RAW to unstructured
	resource, err := utils.ConvertResource(request.Object.Raw, request.Kind.Group, request.Kind.Version, request.Kind.Kind, request.Namespace)
	if err != nil {
		logger.Error(err, "failed to convert RAW resource to unstructured format")
		return &v1beta1.AdmissionResponse{
			Allowed: false,
			Result: &metav1.Status{
				Status:  "Failure",
				Message: err.Error(),
			},
		}
	}

	userRequestInfo := v1.RequestInfo{
		Roles:             roles,
		ClusterRoles:      clusterRoles,
		AdmissionUserInfo: *request.UserInfo.DeepCopy()}

	// build context
	ctx := context2.NewContext()
	err = ctx.AddRequest(request)
	if err != nil {
		logger.Error(err, "failed to load incoming request in context")
	}

	err = ctx.AddUserInfo(userRequestInfo)
	if err != nil {
		logger.Error(err, "failed to load userInfo in context")
	}
	err = ctx.AddSA(userRequestInfo.AdmissionUserInfo.Username)
	if err != nil {
		logger.Error(err, "failed to load service account in context")
	}

	var patches []byte
	patchedResource := request.Object.Raw

	if ws.supportMudateValidate {
		// MUTATION
		// mutation failure should not block the resource creation
		// any mutation failure is reported as the violation
		if request.Operation != v1beta1.Delete {
			patches = ws.HandleMutation(request, resource, mutatePolicies, ctx, userRequestInfo)
			logger.V(6).Info("", "generated patches", string(patches))
		}

		// patch the resource with patches before handling validation rules
		patchedResource = processResourceWithPatches(patches, request.Object.Raw, logger)
		logger.V(6).Info("", "patchedResource", string(patchedResource))

		if ws.resourceWebhookWatcher != nil && ws.resourceWebhookWatcher.RunValidationInMutatingWebhook == "true" {
			// push admission request to audit handler, this won't block the admission request
			ws.auditHandler.Add(request.DeepCopy())

			// VALIDATION
			ok, msg := HandleValidation(request, validatePolicies, nil, ctx, userRequestInfo, ws.statusListener, ws.eventGen, ws.pvGenerator, ws.log)
			if !ok {
				logger.Info("admission request denied")
				return &v1beta1.AdmissionResponse{
					Allowed: false,
					Result: &metav1.Status{
						Status:  "Failure",
						Message: msg,
					},
				}
			}
		}
	} else {
		logger.Info("mutate and validate rules are not supported prior to Kubernetes 1.14.0")
	}

	// GENERATE
	// Only applied during resource creation and update
	// Success -> Generate Request CR created successfully
	// Failed -> Failed to create Generate Request CR

	if request.Operation == v1beta1.Create || request.Operation == v1beta1.Update {
<<<<<<< HEAD

		ok, msg := ws.HandleGenerate(request, generatePolicies, ctx, userRequestInfo)
		if !ok {
			logger.Info("admission request denied")
			return &v1beta1.AdmissionResponse{
				Allowed: false,
				Result: &metav1.Status{
					Status:  "Failure",
					Message: msg,
				},
			}
		}
=======
		go ws.HandleGenerate(request.DeepCopy(), generatePolicies, ctx, userRequestInfo)
>>>>>>> ffe18aab
	}

	// Succesful processing of mutation & validation rules in policy
	patchType := v1beta1.PatchTypeJSONPatch
	return &v1beta1.AdmissionResponse{
		Allowed: true,
		Result: &metav1.Status{
			Status: "Success",
		},
		Patch:     patches,
		PatchType: &patchType,
	}

}

func (ws *WebhookServer) resourceValidation(request *v1beta1.AdmissionRequest) *v1beta1.AdmissionResponse {
	logger := ws.log.WithName("resourceValidation").WithValues("uid", request.UID, "kind", request.Kind.Kind, "namespace", request.Namespace, "name", request.Name, "operation", request.Operation)
	logger.V(4).Info("DEBUG","request",request)
	checked, err := userinfo.IsRoleAuthorize(ws.rbLister, ws.crbLister,ws.rLister, ws.crLister, request)
	if err != nil {
		logger.Error(err, "failed to get RBAC infromation for request")
	}

	if !checked {
		if request.Operation == v1beta1.Delete || request.Operation == v1beta1.Update {
			// convert RAW to unstructured
			var resource *unstructured.Unstructured
			if request.Operation == v1beta1.Delete {
				resource, err = enginutils.ConvertToUnstructured(request.OldObject.Raw)
			}else{
				resource, err = enginutils.ConvertToUnstructured(request.Object.Raw)
			}
			if err != nil {
				//TODO: skip applying the admission control ?
				logger.Error(err, "failed to convert RAR resource to unstructured format")

				return &v1beta1.AdmissionResponse{
					Allowed: false,
					Result: &metav1.Status{
						Status:  "Failure",
						Message: err.Error(),
					},
				}
			}

			oldResource, err := ws.client.GetResource(resource.GetKind(),resource.GetNamespace(),resource.GetName());
			if err != nil {
				if !apierrors.IsNotFound(err) {
					logger.Error(err, "failed to get resource")
					return &v1beta1.AdmissionResponse{
						Allowed: false,
						Result: &metav1.Status{
							Status:  "Failure",
							Message: err.Error(),
						},
					}
				}
			}
			labels := oldResource.GetLabels()
			if labels != nil {
				if labels["app.kubernetes.io/managed-by"] == "kyverno" && labels["app.kubernetes.io/synchronize"] == "enable"  {
					return &v1beta1.AdmissionResponse{
						Allowed: false,
						Result: &metav1.Status{
							Status:  "Failure",
							Message: "You don't have permission to update resourses that is generated by kyverno",
						},
					}
				}
			}

		}
	}
	if !ws.supportMudateValidate {
		logger.Info("mutate and validate rules are not supported prior to Kubernetes 1.14.0")
		return &v1beta1.AdmissionResponse{
			Allowed: true,
			Result: &metav1.Status{
				Status: "Success",
			},
		}
	}

	if excludeKyvernoResources(request.Kind.Kind) {
		return &v1beta1.AdmissionResponse{
			Allowed: true,
			Result: &metav1.Status{
				Status: "Success",
			},
		}
	}

	// push admission request to audit handler, this won't block the admission request
	ws.auditHandler.Add(request.DeepCopy())

	policies := ws.pCache.Get(policycache.ValidateEnforce)
	if len(policies) == 0 {
		logger.V(4).Info("No enforce Validation policy found, returning")
		return &v1beta1.AdmissionResponse{Allowed: true}
	}

	var roles, clusterRoles []string
	// getRoleRef only if policy has roles/clusterroles defined
	if containRBACinfo(policies) {
		roles, clusterRoles, err = userinfo.GetRoleRef(ws.rbLister, ws.crbLister, request)
		if err != nil {
			logger.Error(err, "failed to get RBAC information for request")
			return &v1beta1.AdmissionResponse{
				Allowed: false,
				Result: &metav1.Status{
					Status:  "Failure",
					Message: err.Error(),
				},
			}
		}
	}

	userRequestInfo := v1.RequestInfo{
		Roles:             roles,
		ClusterRoles:      clusterRoles,
		AdmissionUserInfo: request.UserInfo}

	// build context
	ctx := context2.NewContext()
	err = ctx.AddRequest(request)
	if err != nil {
		logger.Error(err, "failed to load incoming request in context")
	}

	err = ctx.AddUserInfo(userRequestInfo)
	if err != nil {
		logger.Error(err, "failed to load userInfo in context")
	}
	err = ctx.AddSA(userRequestInfo.AdmissionUserInfo.Username)
	if err != nil {
		logger.Error(err, "failed to load service account in context")
	}

	ok, msg := HandleValidation(request, policies, nil, ctx, userRequestInfo, ws.statusListener, ws.eventGen, ws.pvGenerator, ws.log)
	if !ok {
		logger.Info("admission request denied")
		return &v1beta1.AdmissionResponse{
			Allowed: false,
			Result: &metav1.Status{
				Status:  "Failure",
				Message: msg,
			},
		}
	}

	return &v1beta1.AdmissionResponse{
		Allowed: true,
		Result: &metav1.Status{
			Status: "Success",
		},
	}
}

// RunAsync TLS server in separate thread and returns control immediately
func (ws *WebhookServer) RunAsync(stopCh <-chan struct{}) {
	logger := ws.log
	if !cache.WaitForCacheSync(stopCh, ws.pSynced, ws.rbSynced, ws.crbSynced) {
		logger.Info("failed to sync informer cache")
	}

	go func(ws *WebhookServer) {
		logger.V(3).Info("started serving requests", "addr", ws.server.Addr)
		if err := ws.server.ListenAndServeTLS("", ""); err != http.ErrServerClosed {
			logger.Error(err, "failed to listen to requests")
		}
	}(ws)
	logger.Info("starting")

	// verifys if the admission control is enabled and active
	// resync: 60 seconds
	// deadline: 60 seconds (send request)
	// max deadline: deadline*3 (set the deployment annotation as false)
	go ws.lastReqTime.Run(ws.pLister, ws.eventGen, ws.client, checker.DefaultResync, checker.DefaultDeadline, stopCh)
}

// Stop TLS server and returns control after the server is shut down
func (ws *WebhookServer) Stop(ctx context.Context) {
	logger := ws.log
	// cleanUp
	// remove the static webhookconfigurations
	go ws.webhookRegistrationClient.RemoveWebhookConfigurations(ws.cleanUp)
	// shutdown http.Server with context timeout
	err := ws.server.Shutdown(ctx)
	if err != nil {
		// Error from closing listeners, or context timeout:
		logger.Error(err, "shutting down server")
		ws.server.Close()
	}
}

// bodyToAdmissionReview creates AdmissionReview object from request body
// Answers to the http.ResponseWriter if request is not valid
func (ws *WebhookServer) bodyToAdmissionReview(request *http.Request, writer http.ResponseWriter) *v1beta1.AdmissionReview {
	logger := ws.log
	if request.Body == nil {
		logger.Info("empty body", "req", request.URL.String())
		http.Error(writer, "empty body", http.StatusBadRequest)
		return nil
	}

	defer request.Body.Close()
	body, err := ioutil.ReadAll(request.Body)
	if err != nil {
		logger.Info("failed to read HTTP body", "req", request.URL.String())
		http.Error(writer, "failed to read HTTP body", http.StatusBadRequest)
	}

	contentType := request.Header.Get("Content-Type")
	if contentType != "application/json" {
		logger.Info("invalid Content-Type", "contextType", contentType)
		http.Error(writer, "invalid Content-Type, expect `application/json`", http.StatusUnsupportedMediaType)
		return nil
	}

	admissionReview := &v1beta1.AdmissionReview{}
	if err := json.Unmarshal(body, &admissionReview); err != nil {
		logger.Error(err, "failed to decode request body to type 'AdmissionReview")
		http.Error(writer, "Can't decode body as AdmissionReview", http.StatusExpectationFailed)
		return nil
	}

	return admissionReview
}<|MERGE_RESOLUTION|>--- conflicted
+++ resolved
@@ -7,10 +7,11 @@
 	"errors"
 	"fmt"
 	"io/ioutil"
+	"net/http"
+	"time"
+
 	apierrors "k8s.io/apimachinery/pkg/api/errors"
 	"k8s.io/apimachinery/pkg/apis/meta/v1/unstructured"
-	"net/http"
-	"time"
 
 	"github.com/go-logr/logr"
 	"github.com/julienschmidt/httprouter"
@@ -22,6 +23,7 @@
 	"github.com/nirmata/kyverno/pkg/config"
 	client "github.com/nirmata/kyverno/pkg/dclient"
 	context2 "github.com/nirmata/kyverno/pkg/engine/context"
+	enginutils "github.com/nirmata/kyverno/pkg/engine/utils"
 	"github.com/nirmata/kyverno/pkg/event"
 	"github.com/nirmata/kyverno/pkg/openapi"
 	"github.com/nirmata/kyverno/pkg/policycache"
@@ -30,7 +32,6 @@
 	tlsutils "github.com/nirmata/kyverno/pkg/tls"
 	userinfo "github.com/nirmata/kyverno/pkg/userinfo"
 	"github.com/nirmata/kyverno/pkg/utils"
-	enginutils "github.com/nirmata/kyverno/pkg/engine/utils"
 	"github.com/nirmata/kyverno/pkg/webhookconfig"
 	"github.com/nirmata/kyverno/pkg/webhooks/generate"
 	v1beta1 "k8s.io/api/admission/v1beta1"
@@ -263,7 +264,6 @@
 		}
 	}
 
-
 	mutatePolicies := ws.pCache.Get(policycache.Mutate)
 	validatePolicies := ws.pCache.Get(policycache.ValidateEnforce)
 	generatePolicies := ws.pCache.Get(policycache.Generate)
@@ -356,22 +356,7 @@
 	// Failed -> Failed to create Generate Request CR
 
 	if request.Operation == v1beta1.Create || request.Operation == v1beta1.Update {
-<<<<<<< HEAD
-
-		ok, msg := ws.HandleGenerate(request, generatePolicies, ctx, userRequestInfo)
-		if !ok {
-			logger.Info("admission request denied")
-			return &v1beta1.AdmissionResponse{
-				Allowed: false,
-				Result: &metav1.Status{
-					Status:  "Failure",
-					Message: msg,
-				},
-			}
-		}
-=======
 		go ws.HandleGenerate(request.DeepCopy(), generatePolicies, ctx, userRequestInfo)
->>>>>>> ffe18aab
 	}
 
 	// Succesful processing of mutation & validation rules in policy
@@ -389,8 +374,8 @@
 
 func (ws *WebhookServer) resourceValidation(request *v1beta1.AdmissionRequest) *v1beta1.AdmissionResponse {
 	logger := ws.log.WithName("resourceValidation").WithValues("uid", request.UID, "kind", request.Kind.Kind, "namespace", request.Namespace, "name", request.Name, "operation", request.Operation)
-	logger.V(4).Info("DEBUG","request",request)
-	checked, err := userinfo.IsRoleAuthorize(ws.rbLister, ws.crbLister,ws.rLister, ws.crLister, request)
+	logger.V(4).Info("DEBUG", "request", request)
+	checked, err := userinfo.IsRoleAuthorize(ws.rbLister, ws.crbLister, ws.rLister, ws.crLister, request)
 	if err != nil {
 		logger.Error(err, "failed to get RBAC infromation for request")
 	}
@@ -401,7 +386,7 @@
 			var resource *unstructured.Unstructured
 			if request.Operation == v1beta1.Delete {
 				resource, err = enginutils.ConvertToUnstructured(request.OldObject.Raw)
-			}else{
+			} else {
 				resource, err = enginutils.ConvertToUnstructured(request.Object.Raw)
 			}
 			if err != nil {
@@ -417,7 +402,7 @@
 				}
 			}
 
-			oldResource, err := ws.client.GetResource(resource.GetKind(),resource.GetNamespace(),resource.GetName());
+			oldResource, err := ws.client.GetResource(resource.GetKind(), resource.GetNamespace(), resource.GetName())
 			if err != nil {
 				if !apierrors.IsNotFound(err) {
 					logger.Error(err, "failed to get resource")
@@ -432,7 +417,7 @@
 			}
 			labels := oldResource.GetLabels()
 			if labels != nil {
-				if labels["app.kubernetes.io/managed-by"] == "kyverno" && labels["app.kubernetes.io/synchronize"] == "enable"  {
+				if labels["app.kubernetes.io/managed-by"] == "kyverno" && labels["app.kubernetes.io/synchronize"] == "enable" {
 					return &v1beta1.AdmissionResponse{
 						Allowed: false,
 						Result: &metav1.Status{
