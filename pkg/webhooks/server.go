package webhooks

import (
	"context"
	"crypto/tls"
	"encoding/json"
	"errors"
	"fmt"
	"io/ioutil"
	"net/http"
	"time"

	"github.com/nirmata/kyverno/pkg/engine"

	"github.com/golang/glog"
	kyvernoclient "github.com/nirmata/kyverno/pkg/clientNew/clientset/versioned"
	informer "github.com/nirmata/kyverno/pkg/clientNew/informers/externalversions/kyverno/v1alpha1"
	lister "github.com/nirmata/kyverno/pkg/clientNew/listers/kyverno/v1alpha1"
	"github.com/nirmata/kyverno/pkg/config"
	client "github.com/nirmata/kyverno/pkg/dclient"
	"github.com/nirmata/kyverno/pkg/event"
	tlsutils "github.com/nirmata/kyverno/pkg/tls"
	"github.com/nirmata/kyverno/pkg/utils"
	v1beta1 "k8s.io/api/admission/v1beta1"
	"k8s.io/client-go/tools/cache"
)

// WebhookServer contains configured TLS server with MutationWebhook.
// MutationWebhook gets policies from policyController and takes control of the cluster with kubeclient.
type WebhookServer struct {
<<<<<<< HEAD
	server                    http.Server
	client                    *client.Client
	policyLister              v1alpha1.PolicyLister
	eventController           event.Generator
	violationBuilder          violation.Generator
	annotationsController     annotations.Controller
	webhookRegistrationClient *WebhookRegistrationClient
	filterK8Resources         []utils.K8Resource
=======
	server            http.Server
	client            *client.Client
	kyvernoClient     *kyvernoclient.Clientset
	pLister           lister.PolicyLister
	pvLister          lister.PolicyViolationLister
	pListerSynced     cache.InformerSynced
	pvListerSynced    cache.InformerSynced
	eventGen          event.Interface
	filterK8Resources []utils.K8Resource
>>>>>>> aed0ed0d
}

// NewWebhookServer creates new instance of WebhookServer accordingly to given configuration
// Policy Controller and Kubernetes Client should be initialized in configuration
func NewWebhookServer(
	kyvernoClient *kyvernoclient.Clientset,
	client *client.Client,
	tlsPair *tlsutils.TlsPemPair,
<<<<<<< HEAD
	shareInformer sharedinformer.PolicyInformer,
	eventController event.Generator,
	violationBuilder violation.Generator,
	annotationsController annotations.Controller,
	webhookRegistrationClient *WebhookRegistrationClient,
=======
	pInformer informer.PolicyInformer,
	pvInormer informer.PolicyViolationInformer,
	eventGen event.Interface,
>>>>>>> aed0ed0d
	filterK8Resources string) (*WebhookServer, error) {

	if tlsPair == nil {
		return nil, errors.New("NewWebhookServer is not initialized properly")
	}

	var tlsConfig tls.Config
	pair, err := tls.X509KeyPair(tlsPair.Certificate, tlsPair.PrivateKey)
	if err != nil {
		return nil, err
	}
	tlsConfig.Certificates = []tls.Certificate{pair}

	ws := &WebhookServer{
<<<<<<< HEAD
		client:                    client,
		policyLister:              shareInformer.GetLister(),
		eventController:           eventController,
		violationBuilder:          violationBuilder,
		annotationsController:     annotationsController,
		webhookRegistrationClient: webhookRegistrationClient,
		filterK8Resources:         utils.ParseKinds(filterK8Resources),
=======
		client:            client,
		kyvernoClient:     kyvernoClient,
		pLister:           pInformer.Lister(),
		pvLister:          pvInormer.Lister(),
		pListerSynced:     pInformer.Informer().HasSynced,
		pvListerSynced:    pInformer.Informer().HasSynced,
		eventGen:          eventGen,
		filterK8Resources: utils.ParseKinds(filterK8Resources),
>>>>>>> aed0ed0d
	}
	mux := http.NewServeMux()
	mux.HandleFunc(config.MutatingWebhookServicePath, ws.serve)
	mux.HandleFunc(config.ValidatingWebhookServicePath, ws.serve)
	mux.HandleFunc(config.PolicyValidatingWebhookServicePath, ws.serve)

	ws.server = http.Server{
		Addr:         ":443", // Listen on port for HTTPS requests
		TLSConfig:    &tlsConfig,
		Handler:      mux,
		ReadTimeout:  15 * time.Second,
		WriteTimeout: 15 * time.Second,
	}

	return ws, nil
}

// Main server endpoint for all requests
func (ws *WebhookServer) serve(w http.ResponseWriter, r *http.Request) {
	admissionReview := ws.bodyToAdmissionReview(r, w)
	if admissionReview == nil {
		return
	}

	admissionReview.Response = &v1beta1.AdmissionResponse{
		Allowed: true,
	}

	// Do not process the admission requests for kinds that are in filterKinds for filtering
	if !utils.SkipFilteredResourcesReq(admissionReview.Request, ws.filterK8Resources) {
<<<<<<< HEAD
		// if the resource is being deleted we need to clear any existing Policy Violations
		// TODO: can report to the user that we clear the violation corresponding to this resource
		if admissionReview.Request.Operation == v1beta1.Delete && admissionReview.Request.Kind.Kind != policyKind {
			// Resource DELETE
			err := ws.removePolicyViolation(admissionReview.Request)
			if err != nil {
				glog.Info(err)
			}
			admissionReview.Response = &v1beta1.AdmissionResponse{
				Allowed: true,
			}
			admissionReview.Response.UID = admissionReview.Request.UID
		} else {
			// Resource CREATE
			// Resource UPDATE
			switch r.URL.Path {
			case config.MutatingWebhookServicePath:
				admissionReview.Response = ws.HandleAdmissionRequest(admissionReview.Request)
			case config.PolicyValidatingWebhookServicePath:
				admissionReview.Response = ws.HandlePolicyValidation(admissionReview.Request)
			}
=======
		// Resource CREATE
		// Resource UPDATE
		switch r.URL.Path {
		case config.MutatingWebhookServicePath:
			admissionReview.Response = ws.HandleMutation(admissionReview.Request)
		case config.ValidatingWebhookServicePath:
			admissionReview.Response = ws.HandleValidation(admissionReview.Request)
		case config.PolicyValidatingWebhookServicePath:
			admissionReview.Response = ws.HandlePolicyValidation(admissionReview.Request)
>>>>>>> aed0ed0d
		}
	}

	admissionReview.Response.UID = admissionReview.Request.UID

	responseJSON, err := json.Marshal(admissionReview)
	if err != nil {
		http.Error(w, fmt.Sprintf("Could not encode response: %v", err), http.StatusInternalServerError)
		return
	}

	w.Header().Set("Content-Type", "application/json; charset=utf-8")
	if _, err := w.Write(responseJSON); err != nil {
		http.Error(w, fmt.Sprintf("could not write response: %v", err), http.StatusInternalServerError)
	}
}

func (ws *WebhookServer) HandleAdmissionRequest(request *v1beta1.AdmissionRequest) *v1beta1.AdmissionResponse {
	var response *v1beta1.AdmissionResponse

	allowed, engineResponse := ws.HandleMutation(request)
	if !allowed {
		// TODO: add failure message to response
		return &v1beta1.AdmissionResponse{
			Allowed: false,
		}
	}

	response = ws.HandleValidation(request, engineResponse.PatchedDocument)
	if response.Allowed && len(engineResponse.Patches) > 0 {
		patchType := v1beta1.PatchTypeJSONPatch
		response.Patch = engine.JoinPatches(engineResponse.Patches)
		response.PatchType = &patchType
	}

	return response
}

// RunAsync TLS server in separate thread and returns control immediately
func (ws *WebhookServer) RunAsync() {
	go func(ws *WebhookServer) {
		glog.V(3).Infof("serving on %s\n", ws.server.Addr)
		err := ws.server.ListenAndServeTLS("", "")
		if err != nil {
			glog.Fatalf("error serving TLS: %v\n", err)
		}
	}(ws)
	glog.Info("Started Webhook Server")
}

// Stop TLS server and returns control after the server is shut down
func (ws *WebhookServer) Stop() {
	err := ws.server.Shutdown(context.Background())
	if err != nil {
		// Error from closing listeners, or context timeout:
		glog.Info("Server Shutdown error: ", err)
		ws.server.Close()
	}
}

// bodyToAdmissionReview creates AdmissionReview object from request body
// Answers to the http.ResponseWriter if request is not valid
func (ws *WebhookServer) bodyToAdmissionReview(request *http.Request, writer http.ResponseWriter) *v1beta1.AdmissionReview {
	var body []byte
	if request.Body != nil {
		if data, err := ioutil.ReadAll(request.Body); err == nil {
			body = data
		}
	}
	if len(body) == 0 {
		glog.Error("Error: empty body")
		http.Error(writer, "empty body", http.StatusBadRequest)
		return nil
	}

	contentType := request.Header.Get("Content-Type")
	if contentType != "application/json" {
		glog.Error("Error: invalid Content-Type: ", contentType)
		http.Error(writer, "invalid Content-Type, expect `application/json`", http.StatusUnsupportedMediaType)
		return nil
	}

	admissionReview := &v1beta1.AdmissionReview{}
	if err := json.Unmarshal(body, &admissionReview); err != nil {
		glog.Errorf("Error: Can't decode body as AdmissionReview: %v", err)
		http.Error(writer, "Can't decode body as AdmissionReview", http.StatusExpectationFailed)
		return nil
	}

	return admissionReview
}<|MERGE_RESOLUTION|>--- conflicted
+++ resolved
@@ -28,26 +28,16 @@
 // WebhookServer contains configured TLS server with MutationWebhook.
 // MutationWebhook gets policies from policyController and takes control of the cluster with kubeclient.
 type WebhookServer struct {
-<<<<<<< HEAD
 	server                    http.Server
 	client                    *client.Client
-	policyLister              v1alpha1.PolicyLister
-	eventController           event.Generator
-	violationBuilder          violation.Generator
-	annotationsController     annotations.Controller
+	kyvernoClient             *kyvernoclient.Clientset
+	pLister                   lister.PolicyLister
+	pvLister                  lister.PolicyViolationLister
+	pListerSynced             cache.InformerSynced
+	pvListerSynced            cache.InformerSynced
+	eventGen                  event.Interface
 	webhookRegistrationClient *WebhookRegistrationClient
 	filterK8Resources         []utils.K8Resource
-=======
-	server            http.Server
-	client            *client.Client
-	kyvernoClient     *kyvernoclient.Clientset
-	pLister           lister.PolicyLister
-	pvLister          lister.PolicyViolationLister
-	pListerSynced     cache.InformerSynced
-	pvListerSynced    cache.InformerSynced
-	eventGen          event.Interface
-	filterK8Resources []utils.K8Resource
->>>>>>> aed0ed0d
 }
 
 // NewWebhookServer creates new instance of WebhookServer accordingly to given configuration
@@ -56,17 +46,10 @@
 	kyvernoClient *kyvernoclient.Clientset,
 	client *client.Client,
 	tlsPair *tlsutils.TlsPemPair,
-<<<<<<< HEAD
-	shareInformer sharedinformer.PolicyInformer,
-	eventController event.Generator,
-	violationBuilder violation.Generator,
-	annotationsController annotations.Controller,
-	webhookRegistrationClient *WebhookRegistrationClient,
-=======
 	pInformer informer.PolicyInformer,
 	pvInormer informer.PolicyViolationInformer,
 	eventGen event.Interface,
->>>>>>> aed0ed0d
+	webhookRegistrationClient *WebhookRegistrationClient,
 	filterK8Resources string) (*WebhookServer, error) {
 
 	if tlsPair == nil {
@@ -81,24 +64,16 @@
 	tlsConfig.Certificates = []tls.Certificate{pair}
 
 	ws := &WebhookServer{
-<<<<<<< HEAD
+
 		client:                    client,
-		policyLister:              shareInformer.GetLister(),
-		eventController:           eventController,
-		violationBuilder:          violationBuilder,
-		annotationsController:     annotationsController,
+		kyvernoClient:             kyvernoClient,
+		pLister:                   pInformer.Lister(),
+		pvLister:                  pvInormer.Lister(),
+		pListerSynced:             pInformer.Informer().HasSynced,
+		pvListerSynced:            pInformer.Informer().HasSynced,
+		eventGen:                  eventGen,
 		webhookRegistrationClient: webhookRegistrationClient,
 		filterK8Resources:         utils.ParseKinds(filterK8Resources),
-=======
-		client:            client,
-		kyvernoClient:     kyvernoClient,
-		pLister:           pInformer.Lister(),
-		pvLister:          pvInormer.Lister(),
-		pListerSynced:     pInformer.Informer().HasSynced,
-		pvListerSynced:    pInformer.Informer().HasSynced,
-		eventGen:          eventGen,
-		filterK8Resources: utils.ParseKinds(filterK8Resources),
->>>>>>> aed0ed0d
 	}
 	mux := http.NewServeMux()
 	mux.HandleFunc(config.MutatingWebhookServicePath, ws.serve)
@@ -129,39 +104,13 @@
 
 	// Do not process the admission requests for kinds that are in filterKinds for filtering
 	if !utils.SkipFilteredResourcesReq(admissionReview.Request, ws.filterK8Resources) {
-<<<<<<< HEAD
-		// if the resource is being deleted we need to clear any existing Policy Violations
-		// TODO: can report to the user that we clear the violation corresponding to this resource
-		if admissionReview.Request.Operation == v1beta1.Delete && admissionReview.Request.Kind.Kind != policyKind {
-			// Resource DELETE
-			err := ws.removePolicyViolation(admissionReview.Request)
-			if err != nil {
-				glog.Info(err)
-			}
-			admissionReview.Response = &v1beta1.AdmissionResponse{
-				Allowed: true,
-			}
-			admissionReview.Response.UID = admissionReview.Request.UID
-		} else {
-			// Resource CREATE
-			// Resource UPDATE
-			switch r.URL.Path {
-			case config.MutatingWebhookServicePath:
-				admissionReview.Response = ws.HandleAdmissionRequest(admissionReview.Request)
-			case config.PolicyValidatingWebhookServicePath:
-				admissionReview.Response = ws.HandlePolicyValidation(admissionReview.Request)
-			}
-=======
 		// Resource CREATE
 		// Resource UPDATE
 		switch r.URL.Path {
 		case config.MutatingWebhookServicePath:
-			admissionReview.Response = ws.HandleMutation(admissionReview.Request)
-		case config.ValidatingWebhookServicePath:
-			admissionReview.Response = ws.HandleValidation(admissionReview.Request)
+			admissionReview.Response = ws.HandleAdmissionRequest(admissionReview.Request)
 		case config.PolicyValidatingWebhookServicePath:
 			admissionReview.Response = ws.HandlePolicyValidation(admissionReview.Request)
->>>>>>> aed0ed0d
 		}
 	}
 
@@ -190,7 +139,7 @@
 		}
 	}
 
-	response = ws.HandleValidation(request, engineResponse.PatchedDocument)
+	response = ws.HandleValidation(request, engineResponse.PatchedResource)
 	if response.Allowed && len(engineResponse.Patches) > 0 {
 		patchType := v1beta1.PatchTypeJSONPatch
 		response.Patch = engine.JoinPatches(engineResponse.Patches)
