package webhooks

import (
	"github.com/golang/glog"
	engine "github.com/nirmata/kyverno/pkg/engine"
	"github.com/nirmata/kyverno/pkg/info"
	v1beta1 "k8s.io/api/admission/v1beta1"
	"k8s.io/apimachinery/pkg/labels"
	"k8s.io/apimachinery/pkg/runtime/schema"
)

// HandleMutation handles mutating webhook admission request
<<<<<<< HEAD
func (ws *WebhookServer) HandleMutation(request *v1beta1.AdmissionRequest) (bool, *engine.EngineResponse) {
	var allPatches [][]byte
	policyInfos := []*info.PolicyInfo{}
	engineResponse := &engine.EngineResponse{PatchedDocument: request.Object.Raw}

	if request.Operation == v1beta1.Delete {
		return true, engineResponse
	}

=======
func (ws *WebhookServer) HandleMutation(request *v1beta1.AdmissionRequest) *v1beta1.AdmissionResponse {
	var patches [][]byte
	var policyInfos []info.PolicyInfo
	// map to store the mutation changes on the resource
	// mAnn := map[string]string{}
>>>>>>> aed0ed0d
	glog.V(4).Infof("Receive request in mutating webhook: Kind=%s, Namespace=%s Name=%s UID=%s patchOperation=%s",
		request.Kind.Kind, request.Namespace, request.Name, request.UID, request.Operation)

	policies, err := ws.pLister.List(labels.NewSelector())
	if err != nil {
		//TODO check if the CRD is created ?
		// Unable to connect to policy Lister to access policies
		glog.Errorln("Unable to connect to policy controller to access policies. Mutation Rules are NOT being applied")
		glog.Warning(err)
		return true, engineResponse
	}

<<<<<<< HEAD
	rname := engine.ParseNameFromObject(request.Object.Raw)
	rns := engine.ParseNamespaceFromObject(request.Object.Raw)
	rkind := request.Kind.Kind
	if rkind == "" {
		glog.Errorf("failed to parse KIND from request: Namespace=%s Name=%s UID=%s patchOperation=%s\n", request.Namespace, request.Name, request.UID, request.Operation)
=======
	resource, err := convertToUnstructured(request.Object.Raw)
	if err != nil {
		glog.Errorf("unable to convert raw resource to unstructured: %v", err)
>>>>>>> aed0ed0d
	}
	//TODO: check if resource gvk is available in raw resource,
	// if not then set it from the api request
	resource.SetGroupVersionKind(schema.GroupVersionKind{Group: request.Kind.Group, Version: request.Kind.Version, Kind: request.Kind.Kind})
	//TODO: check if the name and namespace is also passed right in the resource?
	// all the patches to be applied on the resource

	for _, policy := range policies {

		// check if policy has a rule for the admission request kind
		if !StringInSlice(request.Kind.Kind, getApplicableKindsForPolicy(policy)) {
			continue
		}
<<<<<<< HEAD
		//TODO: HACK Check if an update of annotations
		// if checkIfOnlyAnnotationsUpdate(request) {
		// 	return true
		// }

		policyInfo := info.NewPolicyInfo(policy.Name,
			rkind,
			rname,
			rns,
			policy.Spec.ValidationFailureAction)

		glog.V(3).Infof("Handling mutation for Kind=%s, Namespace=%s Name=%s UID=%s patchOperation=%s",
			request.Kind.Kind, rns, rname, request.UID, request.Operation)
=======
		policyInfo := info.NewPolicyInfo(policy.Name, resource.GetKind(), resource.GetName(), resource.GetNamespace(), policy.Spec.ValidationFailureAction)
>>>>>>> aed0ed0d

		glog.V(4).Infof("Handling mutation for Kind=%s, Namespace=%s Name=%s UID=%s patchOperation=%s",
			resource.GetKind(), resource.GetNamespace(), resource.GetName(), request.UID, request.Operation)
		glog.V(4).Infof("Applying policy %s with %d rules\n", policy.ObjectMeta.Name, len(policy.Spec.Rules))

<<<<<<< HEAD
		engineResponse = engine.Mutate(*policy, engineResponse.PatchedDocument, request.Kind)
		policyInfo.AddRuleInfos(engineResponse.RuleInfos)

		if !policyInfo.IsSuccessful() {
			glog.Infof("Failed to apply policy %s on resource %s/%s", policy.Name, rname, rns)
			for _, r := range engineResponse.RuleInfos {
				glog.Warningf("%s: %s\n", r.Name, r.Msgs)
			}
		} else {
			// CleanUp Violations if exists
			err := ws.violationBuilder.RemoveInactiveViolation(policy.Name, request.Kind.Kind, rns, rname, info.Mutation)
			if err != nil {
				glog.Info(err)
			}
			allPatches = append(allPatches, engineResponse.Patches...)
			glog.Infof("Mutation from policy %s has applied succesfully to %s %s/%s", policy.Name, request.Kind.Kind, rns, rname)
		}
		policyInfos = append(policyInfos, policyInfo)

		// annPatch := addAnnotationsToResource(patchedDocument, policyInfo, info.Mutation)
		// if annPatch != nil {
		// 	// add annotations
		// 	ws.annotationsController.Add(rkind, rns, rname, annPatch)
		// }
=======
		// resource, err := utils.ConvertToUnstructured(request.Object.Raw)
		// if err != nil {
		// 	glog.Errorf("unable to process policy %s resource %v: %v", policy.GetName(), request.Resource, err)
		// 	continue
		// }
		//TODO: check if the GVK information is present in the request of we set it explicity here ?
		glog.V(4).Infof("GVK is %v", resource.GroupVersionKind())
		// resource.SetGroupVersionKind(schema.GroupVersionKind{Group: request.Kind.Group, Version: request.Kind.Version, Kind: request.Kind.Kind})
		//TODO: passing policy value as we dont wont to modify the policy

		policyPatches, ruleInfos := engine.Mutate(*policy, *resource)
		policyInfo.AddRuleInfos(ruleInfos)
		policyInfos = append(policyInfos, policyInfo)
		if !policyInfo.IsSuccessful() {
			glog.V(4).Infof("Failed to apply policy %s on resource %s/%s", policy.Name, resource.GetNamespace(), resource.GetName())
			glog.V(4).Info("Failed rule details")
			for _, r := range ruleInfos {
				glog.V(4).Infof("%s: %s\n", r.Name, r.Msgs)
			}
			continue
		}
		// build annotations per policy being applied to show the mutation changes
		patches = append(patches, policyPatches...)
		glog.V(4).Infof("Mutation from policy %s has applied succesfully to %s %s/%s", policy.Name, request.Kind.Kind, resource.GetNamespace(), resource.GetName())
>>>>>>> aed0ed0d
	}

	// ADD ANNOTATIONS
	// TODO: merge the annotation patch with the patch response
	// ADD EVENTS
	if len(patches) > 0 {
		eventsInfo := newEventInfoFromPolicyInfo(policyInfos, (request.Operation == v1beta1.Update), info.Mutation)
		ws.eventGen.Add(eventsInfo...)
	}
<<<<<<< HEAD

	ok, msg := isAdmSuccesful(policyInfos)
	if ok {
		engineResponse.Patches = allPatches
		return true, engineResponse
=======
	// ADD POLICY VIOLATIONS

	ok, msg := isAdmSuccesful(policyInfos)
	if ok {
		patchType := v1beta1.PatchTypeJSONPatch
		return &v1beta1.AdmissionResponse{
			Allowed:   true,
			Patch:     engine.JoinPatches(patches),
			PatchType: &patchType,
		}
	}
	return &v1beta1.AdmissionResponse{
		Allowed: false,
		Result: &metav1.Status{
			Message: msg,
		},
>>>>>>> aed0ed0d
	}

	glog.Errorf("Failed to mutate the resource: %s\n", msg)
	return false, engineResponse
}<|MERGE_RESOLUTION|>--- conflicted
+++ resolved
@@ -10,25 +10,24 @@
 )
 
 // HandleMutation handles mutating webhook admission request
-<<<<<<< HEAD
-func (ws *WebhookServer) HandleMutation(request *v1beta1.AdmissionRequest) (bool, *engine.EngineResponse) {
-	var allPatches [][]byte
-	policyInfos := []*info.PolicyInfo{}
-	engineResponse := &engine.EngineResponse{PatchedDocument: request.Object.Raw}
+func (ws *WebhookServer) HandleMutation(request *v1beta1.AdmissionRequest) (bool, engine.EngineResponse) {
+	var patches [][]byte
+	var policyInfos []info.PolicyInfo
 
-	if request.Operation == v1beta1.Delete {
-		return true, engineResponse
+	glog.V(5).Infof("Receive request in mutating webhook: Kind=%s, Namespace=%s Name=%s UID=%s patchOperation=%s",
+		request.Kind.Kind, request.Namespace, request.Name, request.UID, request.Operation)
+
+	resource, err := engine.ConvertToUnstructured(request.Object.Raw)
+	if err != nil {
+		glog.Errorf("unable to convert raw resource to unstructured: %v", err)
 	}
 
-=======
-func (ws *WebhookServer) HandleMutation(request *v1beta1.AdmissionRequest) *v1beta1.AdmissionResponse {
-	var patches [][]byte
-	var policyInfos []info.PolicyInfo
-	// map to store the mutation changes on the resource
-	// mAnn := map[string]string{}
->>>>>>> aed0ed0d
-	glog.V(4).Infof("Receive request in mutating webhook: Kind=%s, Namespace=%s Name=%s UID=%s patchOperation=%s",
-		request.Kind.Kind, request.Namespace, request.Name, request.UID, request.Operation)
+	//TODO: check if resource gvk is available in raw resource,
+	// if not then set it from the api request
+	resource.SetGroupVersionKind(schema.GroupVersionKind{Group: request.Kind.Group, Version: request.Kind.Version, Kind: request.Kind.Kind})
+	//TODO: check if the name and namespace is also passed right in the resource?
+
+	engineResponse := engine.EngineResponse{PatchedResource: *resource}
 
 	policies, err := ws.pLister.List(labels.NewSelector())
 	if err != nil {
@@ -39,103 +38,34 @@
 		return true, engineResponse
 	}
 
-<<<<<<< HEAD
-	rname := engine.ParseNameFromObject(request.Object.Raw)
-	rns := engine.ParseNamespaceFromObject(request.Object.Raw)
-	rkind := request.Kind.Kind
-	if rkind == "" {
-		glog.Errorf("failed to parse KIND from request: Namespace=%s Name=%s UID=%s patchOperation=%s\n", request.Namespace, request.Name, request.UID, request.Operation)
-=======
-	resource, err := convertToUnstructured(request.Object.Raw)
-	if err != nil {
-		glog.Errorf("unable to convert raw resource to unstructured: %v", err)
->>>>>>> aed0ed0d
-	}
-	//TODO: check if resource gvk is available in raw resource,
-	// if not then set it from the api request
-	resource.SetGroupVersionKind(schema.GroupVersionKind{Group: request.Kind.Group, Version: request.Kind.Version, Kind: request.Kind.Kind})
-	//TODO: check if the name and namespace is also passed right in the resource?
-	// all the patches to be applied on the resource
-
 	for _, policy := range policies {
 
 		// check if policy has a rule for the admission request kind
 		if !StringInSlice(request.Kind.Kind, getApplicableKindsForPolicy(policy)) {
 			continue
 		}
-<<<<<<< HEAD
-		//TODO: HACK Check if an update of annotations
-		// if checkIfOnlyAnnotationsUpdate(request) {
-		// 	return true
-		// }
 
-		policyInfo := info.NewPolicyInfo(policy.Name,
-			rkind,
-			rname,
-			rns,
-			policy.Spec.ValidationFailureAction)
-
-		glog.V(3).Infof("Handling mutation for Kind=%s, Namespace=%s Name=%s UID=%s patchOperation=%s",
-			request.Kind.Kind, rns, rname, request.UID, request.Operation)
-=======
 		policyInfo := info.NewPolicyInfo(policy.Name, resource.GetKind(), resource.GetName(), resource.GetNamespace(), policy.Spec.ValidationFailureAction)
->>>>>>> aed0ed0d
 
 		glog.V(4).Infof("Handling mutation for Kind=%s, Namespace=%s Name=%s UID=%s patchOperation=%s",
 			resource.GetKind(), resource.GetNamespace(), resource.GetName(), request.UID, request.Operation)
 		glog.V(4).Infof("Applying policy %s with %d rules\n", policy.ObjectMeta.Name, len(policy.Spec.Rules))
 
-<<<<<<< HEAD
-		engineResponse = engine.Mutate(*policy, engineResponse.PatchedDocument, request.Kind)
+		engineResponse = engine.Mutate(*policy, *resource)
 		policyInfo.AddRuleInfos(engineResponse.RuleInfos)
 
 		if !policyInfo.IsSuccessful() {
-			glog.Infof("Failed to apply policy %s on resource %s/%s", policy.Name, rname, rns)
+			glog.V(4).Infof("Failed to apply policy %s on resource %s/%s\n", policy.Name, resource.GetNamespace(), resource.GetName())
+			glog.V(4).Info("Failed rule details")
 			for _, r := range engineResponse.RuleInfos {
-				glog.Warningf("%s: %s\n", r.Name, r.Msgs)
-			}
-		} else {
-			// CleanUp Violations if exists
-			err := ws.violationBuilder.RemoveInactiveViolation(policy.Name, request.Kind.Kind, rns, rname, info.Mutation)
-			if err != nil {
-				glog.Info(err)
-			}
-			allPatches = append(allPatches, engineResponse.Patches...)
-			glog.Infof("Mutation from policy %s has applied succesfully to %s %s/%s", policy.Name, request.Kind.Kind, rns, rname)
-		}
-		policyInfos = append(policyInfos, policyInfo)
-
-		// annPatch := addAnnotationsToResource(patchedDocument, policyInfo, info.Mutation)
-		// if annPatch != nil {
-		// 	// add annotations
-		// 	ws.annotationsController.Add(rkind, rns, rname, annPatch)
-		// }
-=======
-		// resource, err := utils.ConvertToUnstructured(request.Object.Raw)
-		// if err != nil {
-		// 	glog.Errorf("unable to process policy %s resource %v: %v", policy.GetName(), request.Resource, err)
-		// 	continue
-		// }
-		//TODO: check if the GVK information is present in the request of we set it explicity here ?
-		glog.V(4).Infof("GVK is %v", resource.GroupVersionKind())
-		// resource.SetGroupVersionKind(schema.GroupVersionKind{Group: request.Kind.Group, Version: request.Kind.Version, Kind: request.Kind.Kind})
-		//TODO: passing policy value as we dont wont to modify the policy
-
-		policyPatches, ruleInfos := engine.Mutate(*policy, *resource)
-		policyInfo.AddRuleInfos(ruleInfos)
-		policyInfos = append(policyInfos, policyInfo)
-		if !policyInfo.IsSuccessful() {
-			glog.V(4).Infof("Failed to apply policy %s on resource %s/%s", policy.Name, resource.GetNamespace(), resource.GetName())
-			glog.V(4).Info("Failed rule details")
-			for _, r := range ruleInfos {
 				glog.V(4).Infof("%s: %s\n", r.Name, r.Msgs)
 			}
 			continue
 		}
 		// build annotations per policy being applied to show the mutation changes
-		patches = append(patches, policyPatches...)
+		patches = append(patches, engineResponse.Patches...)
 		glog.V(4).Infof("Mutation from policy %s has applied succesfully to %s %s/%s", policy.Name, request.Kind.Kind, resource.GetNamespace(), resource.GetName())
->>>>>>> aed0ed0d
+
 	}
 
 	// ADD ANNOTATIONS
@@ -145,30 +75,11 @@
 		eventsInfo := newEventInfoFromPolicyInfo(policyInfos, (request.Operation == v1beta1.Update), info.Mutation)
 		ws.eventGen.Add(eventsInfo...)
 	}
-<<<<<<< HEAD
 
 	ok, msg := isAdmSuccesful(policyInfos)
 	if ok {
-		engineResponse.Patches = allPatches
+		engineResponse.Patches = patches
 		return true, engineResponse
-=======
-	// ADD POLICY VIOLATIONS
-
-	ok, msg := isAdmSuccesful(policyInfos)
-	if ok {
-		patchType := v1beta1.PatchTypeJSONPatch
-		return &v1beta1.AdmissionResponse{
-			Allowed:   true,
-			Patch:     engine.JoinPatches(patches),
-			PatchType: &patchType,
-		}
-	}
-	return &v1beta1.AdmissionResponse{
-		Allowed: false,
-		Result: &metav1.Status{
-			Message: msg,
-		},
->>>>>>> aed0ed0d
 	}
 
 	glog.Errorf("Failed to mutate the resource: %s\n", msg)
