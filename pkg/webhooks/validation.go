--- conflicted
+++ resolved
@@ -4,7 +4,6 @@
 	"time"
 
 	"github.com/golang/glog"
-	"github.com/nirmata/kyverno/pkg/api/kyverno/v1alpha1"
 	engine "github.com/nirmata/kyverno/pkg/engine"
 	policyctr "github.com/nirmata/kyverno/pkg/policy"
 	"github.com/nirmata/kyverno/pkg/utils"
@@ -15,8 +14,7 @@
 // handleValidation handles validating webhook admission request
 // If there are no errors in validating rule we apply generation rules
 // patchedResource is the (resource + patches) after applying mutation rules
-func (ws *WebhookServer) HandleValidation(request *v1beta1.AdmissionRequest,
-	policies []*v1alpha1.ClusterPolicy, patchedResource []byte, roles, clusterRoles []string) (bool, string) {
+func (ws *WebhookServer) HandleValidation(request *v1beta1.AdmissionRequest, patchedResource []byte, roles, clusterRoles []string) (bool, string) {
 	glog.V(4).Infof("Receive request in validating webhook: Kind=%s, Namespace=%s Name=%s UID=%s patchOperation=%s",
 		request.Kind.Kind, request.Namespace, request.Name, request.UID, request.Operation)
 
@@ -73,7 +71,6 @@
 	// resource namespace is empty for the first CREATE operation
 	resource.SetNamespace(request.Namespace)
 
-<<<<<<< HEAD
 	// lookup policies based on operation,kind, namespace
 	policies, err := ws.pMetaStore.LookUp(resource.GetKind(), resource.GetNamespace())
 	if err != nil {
@@ -82,34 +79,23 @@
 		glog.Error("Unable to connect to policy controller to access policies. Validation Rules are NOT being applied")
 		glog.Warning(err)
 		return true, ""
-=======
+	}
+
 	policyContext := engine.PolicyContext{
 		Resource: *resource,
 		AdmissionInfo: engine.RequestInfo{
 			Roles:             roles,
 			ClusterRoles:      clusterRoles,
 			AdmissionUserInfo: request.UserInfo},
->>>>>>> 1beb067c
 	}
 
 	var engineResponses []engine.EngineResponse
 	for _, policy := range policies {
-<<<<<<< HEAD
 		glog.V(2).Infof("Handling validation for Kind=%s, Namespace=%s Name=%s UID=%s patchOperation=%s",
 			resource.GetKind(), resource.GetNamespace(), resource.GetName(), request.UID, request.Operation)
 
-		engineResponse := engine.Validate(policy, *resource)
-=======
-		policyContext.Policy = *policy
-		if !utils.ContainsString(getApplicableKindsForPolicy(policy), request.Kind.Kind) {
-			continue
-		}
-
-		glog.V(2).Infof("Handling validation for Kind=%s, Namespace=%s Name=%s UID=%s patchOperation=%s",
-			resource.GetKind(), resource.GetNamespace(), resource.GetName(), request.UID, request.Operation)
-
+		policyContext.Policy = policy
 		engineResponse := engine.Validate(policyContext)
->>>>>>> 1beb067c
 		engineResponses = append(engineResponses, engineResponse)
 		// Gather policy application statistics
 		gatherStat(policy.Name, engineResponse.PolicyResponse)
