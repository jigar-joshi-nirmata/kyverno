--- conflicted
+++ resolved
@@ -46,26 +46,15 @@
 ***Policy YAML***: [disallow_priviledged_priviligedescalation.yaml](best_practices/disallow_priviledged_priviligedescalation.yaml)
 
 ## Default network policy
-<<<<<<< HEAD
-***Policy YAML***: [require_default_network_policy.yaml](best_practices/require_default_network_policy.yaml)
-=======
 When no policies are defined, Kubernetes allows all communications. Kubernetes network policies specify the access permissions for groups of pods providing basic level of security. Policies can be used to make sure networking policies are configured as per requirements.
->>>>>>> 3f33e925
 
 ***Policy YAML***: (TODO)[require_default_network_policy.yaml](best_practices/require_default_network_policy.yaml)
 
 ## Disallow latest image tag
-<<<<<<< HEAD
 Using the `:latest` tag when deploying containers in production makes it harder to track which version of the image is running and more difficult to roll back properly. Specifying a none latest image tag prevents a lot of errors from occurring when versions are mismatched.
-=======
-Even thought latest is default value, its hard to track which version of the image is running and hard to roll back. It is recommend to not use latest and specify the image tag to be used.
-
-***Policy YAML***: [require_image_tag_not_latest.yaml](best_practices/require_image_tag_not_latest.yaml)
->>>>>>> 3f33e925
 
 ***Policy YAML***: [require_image_tag_not_latest.yaml](best_practices/require_image_tag_not_latest.yaml)
 
-<<<<<<< HEAD
 
 ## Require resource quota
 When several users or teams share a cluster with a fixed number of nodes, there is a concern that one team could use more than its fair share of resources. To prevent a team taking up more than their fair share of the cluster, it is usually a best practice to configure resource quota for the application.
@@ -77,17 +66,7 @@
 Setting the health probe ensures an application is highly-avaiable and resilient. Health checks are a simple way to let the system know if an application is broken, and it helps the application quickly recover from failure.
 
 ***Policy YAML***: [require_probes.yaml](best_practices/require_probes.yaml)
-=======
-## Require pod resource quota
-As workloads share the host cluster, it is essential to administer and limit resources requested and used. It is a good practice to always specify `resources.requests` and `resources.limits`.
 
-***Policy YAML***: [require_pod_requests_limits.yaml](best_practices/require_pod_requests_limits.yaml)
-
-## Require pod probes
-(TODO)It is recommended to specify liveness and readiness probes as checks health checks on workloads.
->>>>>>> 3f33e925
-
-***Policy YAML***: [require_probes.yaml](best_practices/require_probes.yaml)
 
 ## Read-only root filesystem
 A read-only root file system helps to enforce an immutable infrastrucutre strategy, the container only need to write on mounted volume that persist the state. An immutable root filesystem can also prevent malicious binaries from writing to the host system.
